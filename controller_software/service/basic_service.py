# Module for the basic service class for the data processing and transfer via different interfaces.
# TODO: The class is not yet finished and needs to be extended with the necessary functions and methods. -- Martin Altenburger
# TODO: Import the necessary modules and classes - improve the imports -- Martin Altenburger
# Author: Martin Altenburger
# ----------------------------------------
import os
import pathlib
from asyncio import sleep
from datetime import datetime, timedelta, timezone
from typing import Union
import numpy as np
import pandas as pd
import requests
import json
from dateutil import tz
from loguru import logger

from controller_software.config import (
    AttributeModel,
    AttributeTypes,
    CommandModel,
    ConfigModel,
    DefaultEnvVariables,
    InputModel,
    Interfaces,
    OutputModel,
    TimerangeTypes,
    DataQueryTypes,
    FileExtensionTypes
)

from controller_software.utils.cratedb import CrateDBConnection
from controller_software.utils.error_handling import NotSupportedError, NoCredentials
from controller_software.utils.fiware_auth import BaererToken
from controller_software.utils.health import update_health_file
from controller_software.utils.logging import LoggerControl
from controller_software.utils.models import (
    DataTransferModel,
    InputDataAttributeModel,
    InputDataEntityModel,
    InputDataModel,
    ContextDataModel,
    OutputDataAttributeModel,
    OutputDataEntityModel,
    OutputDataModel,
    MetaDataModel
)
from controller_software.utils.units import (
    DataUnits,
    get_time_unit_seconds,
    get_unit_adjustment_factor
)

from filip.clients.ngsi_v2 import ContextBrokerClient
from filip.models.base import DataType, FiwareHeaderSecure
from filip.models.ngsi_v2.base import NamedMetadata
from filip.models.ngsi_v2.context import NamedCommand, NamedContextAttribute, ContextAttribute

# from IPython.display import display


class ControllerBasicService:
    """
    Class for processing the measurement data including data transfer to a FIWARE platform.

    TODO: Implement the other interfaces(FILE, MQTT, ...)

    """

    def __init__(
        self,
    ) -> None:
        self.config = None
        self.logger = LoggerControl()

        self.fiware_params = {}
        self.database_params = {}
        self.fiware_token = {}
        self.fiware_token_client = None
        self.fiware_header = None
        self.cb_client = None
        self.crate_db_client = None

        self.file_params = {}
        self.reload_contextdata = None
        self.contextdata = None

        self.timestamp_health = None

    def _load_config(self):
        """
        Function loads the env of the service from the configuration file (.env).

        TODO: Is it simpler to use the configuration file directly?

        """
        config_path = os.environ.get(
            "CONFIG_PATH", DefaultEnvVariables.CONFIG_PATH.value
        )
        
        self.config = ConfigModel.from_json(file_path=config_path)
        
        if self.config.interfaces.fiware:

            self.fiware_params["cb_url"] = os.environ.get(
                "CB_URL", DefaultEnvVariables.CB_URL.value
            )
            self.fiware_params["service"] = os.environ.get(
                "FIWARE_SERVICE", DefaultEnvVariables.FIWARE_SERVICE.value
            )
            self.fiware_params["service_path"] = os.environ.get(
                "FIWARE_SERVICE_PATH", DefaultEnvVariables.FIWARE_SERVICE_PATH.value
            )
            self.fiware_token["authentication"] = os.getenv(
                "FIWARE_AUTH", str(DefaultEnvVariables.FIWARE_AUTH.value)
            ).lower() in ("true", "1", "t")

            if self.fiware_token["authentication"]:

                if (
                    os.environ.get("FIWARE_CLIENT_ID") is not None
                    and os.environ.get("FIWARE_CLIENT_PW") is not None
                    and os.environ.get("FIWARE_TOKEN_URL") is not None
                ):
                    self.fiware_token["client_id"] = os.environ.get("FIWARE_CLIENT_ID")
                    self.fiware_token["client_secret"] = os.environ.get(
                        "FIWARE_CLIENT_PW"
                    )
                    self.fiware_token["token_url"] = os.environ.get("FIWARE_TOKEN_URL")
                elif os.environ.get("FIWARE_BAERER_TOKEN") is not None:
                    self.fiware_token["baerer_token"] = os.environ.get(
                        "FIWARE_BAERER_TOKEN"
                    )
                else:
                    logger.error("No authentication credentials available")
                    raise NoCredentials

            self.database_params["crate_db_url"] = os.environ.get(
                "CRATE_DB_URL", DefaultEnvVariables.CRATE_DB_URL.value
            )
            self.database_params["crate_db_user"] = os.environ.get(
                "CRATE_DB_USER", DefaultEnvVariables.CRATE_DB_USER.value
            )
            self.database_params["crate_db_pw"] = os.environ.get(
                "CRATE_DB_PW", DefaultEnvVariables.CRATE_DB_PW.value
            )
            self.database_params["crate_db_ssl"] = os.environ.get(
                "CRATE_DB_SSL", str(DefaultEnvVariables.CRATE_DB_SSL.value)
            ).lower() in ("true", "1", "t")

        if self.config.interfaces.file:
            logger.info("Load config for File interface")
            self.file_params["PATH_OF_INPUT_FILE"] = os.environ.get(
                "PATH_OF_INPUT_FILE", DefaultEnvVariables.PATH_OF_INPUT_FILE.value
            )
            self.file_params["START_TIME_FILE"] = os.environ.get(
                "START_TIME_FILE", DefaultEnvVariables.START_TIME_FILE.value
            )
            self.file_params["TIME_FORMAT_FILE"] = os.environ.get(
                "TIME_FORMAT_FILE", DefaultEnvVariables.TIME_FORMAT_FILE.value
            )

        if self.config.interfaces.mqtt:
            logger.warning("MQTT interface not implemented yet.")
            raise NotSupportedError

        self.reload_contextdata = os.getenv( "RELOAD_CONTEXTDATA", str(DefaultEnvVariables.RELOAD_CONTEXTDATA.value)).lower() in ("true", "1", "t")
        

        logger.debug("ENVs succesfully loaded.")

        return config_path

    async def prepare_basic_start(self):
        """
        Function to create important objects with the configuration from the configuration file (.env) and prepare the start basics of the service.

        TODO:
            - Implement the other interfaces(FILE, MQTT, ...)

        """
        
        self._load_config()
                
        
        if self.config.interfaces.fiware:
            if self.fiware_token["authentication"]:
                if "baerer_token" in self.fiware_token:
                    self.fiware_token_client = BaererToken(
                        token=self.fiware_token["baerer_token"]
                    )
                else:
                    self.fiware_token_client = BaererToken(
                        client_id=self.fiware_token["client_id"],
                        client_secret=self.fiware_token["client_secret"],
                        token_url=self.fiware_token["token_url"],
                    )
                self.fiware_header = FiwareHeaderSecure(
                    service=self.fiware_params["service"],
                    service_path=self.fiware_params["service_path"],
                    authorization=self.fiware_token_client.baerer_token,
                )
            else:
                self.fiware_header = FiwareHeaderSecure(
                    service=self.fiware_params["service"],
                    service_path=self.fiware_params["service_path"],
                )

            self.cb_client = ContextBrokerClient(
                url=self.fiware_params["cb_url"], fiware_header=self.fiware_header
            )

            self.crate_db_client = CrateDBConnection(
                crate_db_url=self.database_params["crate_db_url"],
                crate_db_user=self.database_params["crate_db_user"],
                crate_db_pw=self.database_params["crate_db_pw"],
                crate_db_ssl=self.database_params["crate_db_ssl"],
            )
        if self.config.interfaces.file:
            
            # maybe it is nessesary to check which tiype of data file exits csv or json
            # function to return the file extension
            file_extension = pathlib.Path(self.file_params["PATH_OF_INPUT_FILE"]).suffix

            if file_extension == FileExtensionTypes.CSV.value:
                logger.info(f"load config for {file_extension} -file")
            elif file_extension == FileExtensionTypes.JSON.value:
                logger.info(f"load config for {file_extension} -file")
            else:
                logger.info(f"File extension {file_extension} is not supported") 
                raise NotSupportedError
            

        if self.config.interfaces.mqtt:
            logger.warning("MQTT interface not implemented yet.")
            raise NotSupportedError




        return

    async def prepare_start(self):
        """
        Function prepare the start of the service (calls the function for the basic preparing)

        """
        logger.info("Prepare Start of Service")

        await self.prepare_basic_start()

    def _calculate_dates(
        self,
        method: DataQueryTypes,
        last_timestamp: Union[datetime, None]
    ) -> tuple[str, str]:
        """Function to calculate the dates for the input data query

        Args:
            method (DataQueryTypes): Method for the calculation
            time_now (datetime): Time now
            last_timestamp (datetime): Timestamp of the last output

        Returns:
            tuple[str, str]: Timestamps for the input data query (from_date, to_date)
        """

        time_now = datetime.now(timezone.utc)
        if last_timestamp is None:
            timeframe = 0
        else:
            timeframe = (time_now - last_timestamp).total_seconds() / 60
        from_date, to_date = None, None

        if method is DataQueryTypes.CALCULATION:
            from_date, to_date = self._handle_calculation_method(
                time_now, last_timestamp, timeframe
            )
        elif method is DataQueryTypes.CALIBRATION:
            from_date, to_date = self._handle_calibration_method(last_timestamp)

        if to_date is None:
            to_date = time_now.strftime("%Y-%m-%dT%H:%M:%S%z")

        return from_date, to_date

    def _handle_calculation_method(
        self,
        time_now: datetime,
        last_timestamp: datetime,
        timeframe: int,
    ) -> tuple[str, str]:
        """Funtion to calculate the dates for the calculation method

        Args:
            time_now (datetime): Time now
            last_timestamp (datetime): Timestamp of the last output
            timeframe (timerange): Timeframe between now and the last output in seconds

        Returns:
            tuple[str, str]: Timestamps for the input data query (from_date, to_date)
        """
        calculation = self.config.controller_settings.time_settings.calculation

        if calculation.timerange is not None:
            return self._calculate_timerange(
                time_now,
                last_timestamp,
                timeframe,
                calculation.timerange,
                calculation.timerange_type,
                get_time_unit_seconds(calculation.timerange_unit),
            )
        if (
            calculation.timerange_min is not None
            and calculation.timerange_max is not None
        ):
            return self._calculate_timerange_min_max(
                time_now,
                last_timestamp,
                timeframe,
                calculation.timerange_min,
                calculation.timerange_max,
                get_time_unit_seconds(calculation.timerange_unit),
            )

        logger.error(
            "No Information about the input time ranges for the calculation in the configuration."
        )
        return None, None

    def _calculate_timerange(
        self,
        time_now: datetime,
        last_timestamp: datetime,
        timeframe: timedelta,
        timerange_value: int,
        timerange_type: Union[TimerangeTypes, None],
        timerange_unit_factor: int,
    ) -> tuple[str, str]:
        """Function to calculate the timerange for the input data query based on a fixed timerange from the configuration

        Args:
            time_now (datetime): Time now
            last_timestamp (datetime): Timestamp of the last output
            timeframe (timerange): Timeframe between now and the last output in seconds
            timerange_value (int): Value of the timerange in the configuration
            timerange_type (str): Type of the timerange (absolute or relative)
            timerange_unit_factor (int): Factor to convert the time unit to seconds

        Returns:
            tuple[str, str]: Timestamps for the input data query (from_date, to_date)
        """
        if timerange_type is TimerangeTypes.ABSOLUTE:
            from_date = (
                time_now - timedelta(seconds=timerange_value * timerange_unit_factor)
            ).strftime("%Y-%m-%dT%H:%M:%S%z")
            return from_date, None
        if timerange_type is TimerangeTypes.RELATIVE:
            if timeframe < timerange_value:
                from_date = (
                    time_now
                    - timedelta(seconds=timerange_value * timerange_unit_factor)
                ).strftime("%Y-%m-%dT%H:%M:%S%z")
                return from_date, None

            from_date = last_timestamp.strftime("%Y-%m-%dT%H:%M:%S%z")
            to_date = (
                last_timestamp
                + timedelta(seconds=timerange_value * timerange_unit_factor)
            ).strftime("%Y-%m-%dT%H:%M:%S%z")
            return from_date, to_date
        # Fallback to absolute if no type is specified
        from_date = (
            time_now - timedelta(seconds=timerange_value * timerange_unit_factor)
        ).strftime("%Y-%m-%dT%H:%M:%S%z")
        return from_date, None

    def _calculate_timerange_min_max(
        self,
        time_now: datetime,
        last_timestamp: datetime,
        timeframe: int,
        timerange_min: int,
        timerange_max: int,
        timerange_unit_factor: int,
    ) -> tuple[str, str]:
        """Function to calculate the timerange for the input data query based on a min and max timerange from the configuration

        Args:
            time_now (datetime): Time now
            last_timestamp (datetime): Timestamp of the last output
            timeframe (int): Timeframe between now and the last output in seconds
            timerange_min (int): Minimal value of the timerange in the configuration
            timerange_max (int): Maximal value of the timerange in the configuration
            timerange_unit_factor (int): Factor to convert the time unit to seconds

        Returns:
            tuple[str, str]: Timestamps for the input data query (from_date, to_date)
        """

        if timeframe < timerange_min:
            from_date = (
                (time_now - timedelta(seconds=timerange_min * timerange_unit_factor))
                .replace(tzinfo=tz.UTC)
                .strftime("%Y-%m-%dT%H:%M:%S%z")
            )
            return from_date, None
        if timeframe < timerange_max:
            from_date = last_timestamp.strftime("%Y-%m-%dT%H:%M:%S%z")
            return from_date, None

        from_date = last_timestamp.strftime("%Y-%m-%dT%H:%M:%S%z")
        to_date = (
            last_timestamp + timedelta(seconds=timerange_max * timerange_unit_factor)
        ).strftime("%Y-%m-%dT%H:%M:%S%z")
        return from_date, to_date

    def _handle_calibration_method(self, last_timestamp: datetime) -> tuple[str, str]:
        """Funtion to calculate the dates for the calibration method

        Args:
            last_timestamp (datetime): Timestamp of the last output

        Returns:
            tuple[str, str]: Timestamps for the input data query (from_date, to_date)
        """
        calibration = (
            self.config.controller_settings.time_settings.calibration
        )  # input_data_timeranges.get("calibration", {})

        # TODO: How to handle the calibration time?
        timerange = calibration.get("timeoffset_hours")
        from_date = (last_timestamp - timedelta(hours=timerange)).strftime(
            "%Y-%m-%dT%H:%M:%S%z"
        )
        to_date = last_timestamp

        return from_date, to_date

    def _get_last_timestamp_for_fiware_output(
        self, output_entity: OutputModel
    ) -> tuple[OutputDataEntityModel, Union[datetime, None]]:
        """
        Function to get the latest timestamps of the output entity from the FIWARE platform

        Args:
            output_entity (OutputModel): Output entity

        Returns:
            tuple[OutputDataEntityModel, Union[datetime, None]]: OutputDataEntityModel with timestamps for the attributes
                                                                 and the latest timestamp of the output entity for the attribute with the oldest value (None if no timestamp is available)
        """

        output_attributes_entity = self.cb_client.get_entity_attributes(
            entity_id=output_entity.id_interface
        )

        output_attributes_controller = {
            item.id_interface: item.id for item in output_entity.attributes
        }

        timestamps = []
        for attr in list(output_attributes_entity.keys()):
            if attr not in list(output_attributes_controller.keys()):
                continue
            if output_attributes_entity[attr].metadata.get("TimeInstant") is not None:
                timestamps.append(
                    OutputDataAttributeModel(
                        id=output_attributes_controller[attr],
                        latest_timestamp_output=datetime.strptime(
                            output_attributes_entity[attr]
                            .metadata.get("TimeInstant")
                            .value,
                            "%Y-%m-%dT%H:%M:%S.%f%z",
                        ),
                    )
                )

        if len(timestamps) > 0:
            timestamp_latest_output = min(
                [item.latest_timestamp_output for item in timestamps]
            )
        else:
            timestamp_latest_output = None

        return (
            OutputDataEntityModel(id=output_entity.id, attributes_status=timestamps),
            timestamp_latest_output,
        )


    def _get_last_timestamp_for_file_output(
        self, output_entity: OutputModel
    ) -> tuple[OutputDataEntityModel, Union[datetime, None]]:
        """
        Function to get the latest timestamps of the output entity from a File, if exitst

        Args:
            output_entity (OutputModel): Output entity

        Returns:
            tuple[OutputDataEntityModel, Union[datetime, None]]: OutputDataEntityModel with timestamps for the attributes
                                                                 and the latest timestamp of the output entity for the attribute with the oldest value (None if no timestamp is available)
        TODO:
            - is it really nessesary to get a timestamp for file-calculations -> during calculation time is set to input_time
        """
        
        output_id = output_entity.id_interface
        
     
       
        timestamps = []
        timestamp_latest_output = None

        return (
            OutputDataEntityModel(id=output_id, attributes_status=timestamps),
            timestamp_latest_output,
        )

    async def get_data(self, 
                       method: DataQueryTypes
                       ) -> InputDataModel:
        """
        Function to get the data of all input entities via the different interfaces (FIWARE, FILE, MQTT)
        Load Data from File: Be Carefull, it's the first value in the file.
        Args:
            method (DataQueryTypes): Method for the data query
        
        Returns:
            InputDataModel: Model with the input data


        TODO:
            - Implement the other interfaces(MQTT, ...)
            - Do we need this method parameter?
            - loading data from a file -> first/last/specifiv value in file
        """

        input_data = []
        context_data = []
        output_timestamps = []
        output_latest_timestamps = []


        if self.reload_contextdata or self.contextdata is None:
            logger.info("Loading of ConextData from config file")
            for context_entity in self.config.contextdata:
                
                if context_entity.interface == Interfaces.FIWARE:
        
                    context_data.append(
                        self.get_data_from_fiware(
                            method=method,
                            entity=context_entity,
                            timestamp_latest_output=output_latest_timestamp,
                        )
                    )

                if context_entity.interface == Interfaces.FILE:
                    
                    context_data.append(
                        self.get_contextdata_from_file(
                            method=method,
                            entity=context_entity,
                        )
                    )

                
                if context_entity.interface == Interfaces.MQTT:
                    logger.warning("interface MQTT for Contextdata not supported")
                
                self.contextdata = context_data


        for output_entity in self.config.outputs:
            
            if output_entity.interface == Interfaces.FIWARE:
                entity_timestamps, output_latest_timestamp = (
                    self._get_last_timestamp_for_fiware_output(output_entity)
                )  # TODO: What do we need, all of the timestamps or only the latest one?

                output_timestamps.append(entity_timestamps)
                output_latest_timestamps.append(output_latest_timestamp)

            elif output_entity.interface == Interfaces.FILE:
               
                entity_timestamps, output_latest_timestamp = (
                    self._get_last_timestamp_for_file_output(output_entity)
                )
                output_timestamps.append(entity_timestamps)
                output_latest_timestamps.append(output_latest_timestamp)
                logger.info("File interface, output_latest_timestamp is not defined.")

            elif output_entity.interface == Interfaces.MQTT:
                logger.warning("MQTT interface for output_entity not implemented yet.")
                raise NotSupportedError

        if len(output_latest_timestamps) > 0:
            output_latest_timestamp = min(output_latest_timestamps)
        else:
            output_latest_timestamp = None


        for input_entity in self.config.inputs:
            
            if input_entity.interface == Interfaces.FIWARE:

                input_data.append(
                    self.get_data_from_fiware(
                        method=method,
                        entity=input_entity,
                        timestamp_latest_output=output_latest_timestamp,
                    )
                )

            elif input_entity.interface == Interfaces.FILE:
                
                input_data.append(
                    self.get_data_from_file(
                        method=method,
                        entity=input_entity
                    )
                )
                              

            elif input_entity.interface == Interfaces.MQTT:
                logger.warning("MQTT interface for input_entity is not implemented yet.")
                raise NotSupportedError

            await sleep(0.1)

        return InputDataModel(
            input_entities=input_data, output_entities=output_timestamps, context_entities=self.contextdata
        )
    

    def get_data_from_file(
        self,
        method:DataQueryTypes,
        entity: InputModel,
        ) -> Union[InputDataEntityModel, None]:
        """
            Function to read input data for calculations from a input file.
            first step: read the first values in the file / id_inputs.  Then get the data from the entity since the last timestamp of the output entity from cratedb.
        Args:
            - method (DataQueryTypes): Keyword for type of query
            - entity (InputModel): Input entity
        TODO:
             - timestamp_latest_output (datetime): Timestamp of the input value
             -  -> seperating Data in Calculation or here ?? 
            
        Returns:
            - InputDataEntityModel: Model with the input data or None if the connection to the platform is not available

        """
         
        attributes_timeseries = {}
        attributes_values = []
        path_of_file = self.file_params["PATH_OF_INPUT_FILE"]
        time_format = self.file_params["TIME_FORMAT_FILE"]
        try:
            data = pd.read_csv(path_of_file, parse_dates=['Time'],sep=';',decimal=',')
            data.set_index('Time',inplace=True)
            data.index = pd.to_datetime(data.index, format = time_format)
            #time = self.file_params["START_TIME_FILE"]
            #temp = data.loc[time, 'outside_Temperature']
        except:
            logger.error(f"Error: File not found ({path_of_file})")
            #TODO: What to do if the file is not found?
            return None
        for attribute in entity.attributes:
                
                if attribute.type == AttributeTypes.TIMESERIES:
                    #attributes_timeseries[attribute.id] = attribute.id_interface
                    logger.warning(
                        f"Attribute type {attribute.type} for attribute {attribute.id} of entity {entity.id} not supported."
                    )
                elif attribute.type == AttributeTypes.VALUE:
                    
                    attributes_values.append(
                        InputDataAttributeModel(
                            id=attribute.id,
                            data=data[attribute.id_interface].iloc[0],
                            data_type=AttributeTypes.VALUE,
                            data_available=True,
                            latest_timestamp_input=data.index[0],
                        )
                    )
                else:
                    logger.warning(
                        f"Attribute type {attribute.type} for attribute {attribute.id} of entity {entity.id} not supported."
                    )



        return InputDataEntityModel(id=entity.id, attributes=attributes_values)


    def _get_metadata_from_fiware(self, 
                                  fiware_attribute: ContextAttribute
                                  ) ->  MetaDataModel:
        """Function to get the metadata from the fiware attribute

        Args:
            fiware_attribute (ContextAttribute): Fiware attribute

        Returns:
            MetaDataModel: Model with the metadata (timestamp, unit) of the attribute if available
        """
        metadata_lowercase = {k.lower(): v for k, v in fiware_attribute.metadata.items()}
        
        metadata_model = MetaDataModel()
        
        if metadata_lowercase.get("timeinstant") is not None:
            metadata_model.timestamp = datetime.strptime(metadata_lowercase.get("timeinstant").value, "%Y-%m-%dT%H:%M:%S.%f%z")

        
        try: 
            if metadata_lowercase.get("unitcode") is not None:
                metadata_model.unit = DataUnits(metadata_lowercase.get("unitcode").value)
            elif metadata_lowercase.get("unittext") is not None:
                metadata_model.unit = DataUnits(metadata_lowercase.get("unittext").value)
            elif metadata_lowercase.get("unit") is not None:
                metadata_model.unit = DataUnits(metadata_lowercase.get("unit").value)
        except ValueError as err:
            logger.error(f"Unit code {metadata_lowercase.get('unitcode').value} not available: {err}")

        
        return metadata_model
        

    def get_data_from_fiware(
        self,
        method: DataQueryTypes,
        entity: InputModel,
        timestamp_latest_output: Union[datetime, None],
    ) -> Union[InputDataEntityModel, None]:
        """
        Function fetches the data for evaluation which have not yet been evaluated.
            First get the last timestamp of the output entity. Then get the data from the entity since the last timestamp of the output entity from cratedb.
        Args:
            - method (DataQueryTypes): Keyword for type of query
            - entity (InputModel): Input entity
            - timestamp_latest_output (datetime): Timestamp of the last output
            
        Returns:
            - InputDataEntityModel: Model with the input data or None if the connection to the platform is not available

        """

        attributes_timeseries = {}
        attributes_values = []

        try:
            fiware_input_entity_type = self.cb_client.get_entity(
                entity_id=entity.id_interface
            ).type
            fiware_input_entity_attributes = self.cb_client.get_entity_attributes(
                entity_id=entity.id_interface, entity_type=fiware_input_entity_type
            )
        except requests.exceptions.ConnectionError as err:
            logger.error(f"""No connection to platform (ConnectionError): {err}""")

            return None  # TODO: What to do if the connection is not available?

        for attribute in entity.attributes:

            if attribute.id_interface not in fiware_input_entity_attributes:
                logger.error(
                    f"Attribute {attribute.id_interface} not found in entity {entity.id_interface}"
                )

                continue  # TODO: What to do if the attribute is not found?

            if attribute.type == AttributeTypes.TIMESERIES:
                attributes_timeseries[attribute.id] = {"id_interface": attribute.id_interface, 
                                                       "metadata": self._get_metadata_from_fiware(fiware_input_entity_attributes[attribute.id_interface])}

            elif attribute.type == AttributeTypes.VALUE:
                
                metadata = self._get_metadata_from_fiware(fiware_input_entity_attributes[attribute.id_interface])
                attributes_values.append(
                    InputDataAttributeModel(
                        id=attribute.id,
                        data=fiware_input_entity_attributes[
                            attribute.id_interface
                        ].value,
                        data_type=AttributeTypes.VALUE,
                        data_available=True if fiware_input_entity_attributes[
                                attribute.id_interface
                            ].value is not None else False,
                        latest_timestamp_input=metadata.timestamp,
                        unit=metadata.unit
                    )
                )
            else:
                logger.warning(
                    f"Attribute type {attribute.type} for attribute {attribute.id} of entity {entity.id} not supported."
                )

        if len(attributes_timeseries) > 0:
            attributes_values.extend(
                self.get_data_from_datebase(
                    entity_id=entity.id_interface,
                    entity_type=fiware_input_entity_type,
                    entity_attributes=attributes_timeseries,
                    method=method,
                    timestamp_latest_output=timestamp_latest_output,
                )
            )

        return InputDataEntityModel(id=entity.id, attributes=attributes_values)

    def get_data_from_datebase(
        self,
        entity_id: str,
        entity_type: str,
        entity_attributes: dict,
        method: DataQueryTypes,
        timestamp_latest_output: datetime,
    ) -> list[InputDataAttributeModel]:
        """
        Function to get the data from the database for the input attributes (crateDB is used)

        Args:
            - entity_id: id of the entity
            - entity_type: type of the entity
            - entity_attributes: dict with the attributes of the entity (id, metadata)
            - method (DataQueryTypes): method of the function which queries the data (calculation or calibration)
            - timestamp_latest_output: timestamp of the last output of the entity

        Returns:
            - list of InputDataAttributeModel: list with the input attributes

        TODO:
            - Does it make sense to use the quantumleap client for this? https://github.com/RWTH-EBC/FiLiP/blob/master/filip/clients/ngsi_v2/quantumleap.py#L449
            - Improve the error handling
        """

        from_date, to_date = self._calculate_dates(
            method=method, last_timestamp=timestamp_latest_output
        )
        df = self.crate_db_client.get_data(
            service=self.fiware_params["service"],
            entity=entity_id,
            entity_type=entity_type,
            attributes=[attribute['id_interface'] for attribute in entity_attributes.values()],
            from_date=from_date,
            to_date=to_date,
            limit=200000,
        )

        if df.empty:
            logger.debug("Service has not received data from CrateDB")
            return None

        # resample the time series with configured time step size
        df.fillna(value=np.nan, inplace=True)
        time_step_seconds = int(
            self.config.controller_settings.time_settings.calculation.timestep
            * get_time_unit_seconds(
                self.config.controller_settings.time_settings.calculation.timestep_unit
            )
        )
        df = df.resample(f"""{time_step_seconds}s""").mean(numeric_only=True)

        input_attributes = []

        for attribute_id, attribute_data in entity_attributes.items():
            df.rename(columns={attribute_data["id_interface"]: attribute_id}, inplace=True)
            data = df.filter([attribute_id]).dropna()
            if data.empty:
                logger.debug(
                    f"Data for attribute {attribute_id} of entity {entity_id} is empty"
                )
                input_attributes.append(
                    InputDataAttributeModel(
                        id=attribute_id,
                        data=None,
                        data_type=AttributeTypes.TIMESERIES,
                        data_available=False,
                        latest_timestamp_input=None,
                        unit=attribute_data["metadata"].unit
                    )
                )
            else:
                logger.debug(
                    f"Service received data from CrateDB for attribute {attribute_id} of entity {entity_id}"
                )
                input_attributes.append(
                    InputDataAttributeModel(
                        id=attribute_id,
                        data=data,
                        data_type=AttributeTypes.TIMESERIES,
                        data_available=True,
                        latest_timestamp_input=to_date,
                        unit=attribute_data["metadata"].unit
                    )
                )
                
        return input_attributes
    

    def get_contextdata_from_file(
        self,
        method:DataQueryTypes,
        entity: ContextDataModel,
        ) -> Union[InputDataEntityModel, None]:
        """
            Function to read context data for calculations from config file.
        Args:
            - method (DataQueryTypes): Keyword for type of query
            - entity (InputModel): Input entity
        TODO:
            - work with timeseries, for example: timetable with presence or heating_times
            - check if ContextDataEntityModel/ContextDataAttributeModel/ContextDataModel is nessesary
        Returns:
            - InputDataEntityModel: Model with the context data  

        """
         
        attributes_values = []

        
        for attribute in entity.attributes:
                
                if attribute.type == AttributeTypes.TIMESERIES:
                    #attributes_timeseries[attribute.id] = attribute.id_interface
                    logger.warning(
                        f"Attribute type {attribute.type} for attribute {attribute.id} of entity {entity.id} not supported."
                    )
                elif attribute.type == AttributeTypes.VALUE:
                    
                    attributes_values.append(
                        InputDataAttributeModel(
                            id=attribute.id,
                            data=attribute.value,
                            data_type=AttributeTypes.VALUE,
                            data_available=True,
                            latest_timestamp_input=None,
                        )
                    )
                else:
                    logger.warning(
                        f"Attribute type {attribute.type} for attribute {attribute.id} of entity {entity.id} not supported."
                    )



        return InputDataEntityModel(id=entity.id, attributes=attributes_values)


    def _get_output_entity_config(
        self,
        output_entity_id: str,
    ) -> Union[OutputModel, None]:
        """
        Function to get the configuration of the output attributes

        Args:
            - output_entity: id of the output entity

        Returns:
            - Union[OutputModel, None]: configuration of the output entity or None if the entity is not found
        """
        for entity in self.config.outputs:
            if entity.id == output_entity_id:
                return entity

        return None

    def _get_output_attribute_config(
        self,
        output_entity_id: str,
        output_attribute_id: str,
    ) -> Union[AttributeModel, None]:
        """
        Function to get the configuration of the output attribute

        Args:
            - output_entity: id of the output entity
            - output_attribute: id of the output attribute

        Returns:
            - Union[AttributeModel, None]: configuration of the output attribute or None if the attribute is not found
        """
        for entity in self.config.outputs:
            if entity.id == output_entity_id:

                for attribute in entity.attributes:
                    if attribute.id == output_attribute_id:
                        return attribute

        return None

    def _get_output_command_config(
        self,
        output_entity_id: str,
        output_command_id: str,
    ) -> Union[CommandModel, None]:
        """
        Function to get the configuration of the output attribute

        Args:
            - output_entity: id of the output entity
            - output_attribute: id of the output attribute

        Returns:
            - Union[AttributeModel, None]: configuration of the output attribute or None if the attribute is not found
        """
        for entity in self.config.outputs:
            if entity.id == output_entity_id:

                for commmand in entity.commands:
                    if commmand.id == output_command_id:
                        return commmand

        return None

    async def send_outputs(self,
                           data_output: Union[OutputDataModel, None]
                           ):
        """
        Send output data to the interfaces defined in the Config (FIWARE, MQTT, ?)

        Args:
            - data_output: OutputDataModel with the output data

        TODO:
            - Implement a way to use different interfaces (MQTT, ?)
        """

        if data_output is None:
            logger.debug("No data for sending out to  instance (FIWARE, MQTT, FILE)")
            return

        for output in data_output.entities:

            output_entity = self._get_output_entity_config(output_entity_id=output.id)
            output_attributes = []
            output_commands = []

            if output_entity is None:
                logger.debug(f"Output entity {output.id} not found in configuration.")
                continue

            for attribute in output.attributes:

                output_attribute = self._get_output_attribute_config(
                    output_entity_id=output.id, output_attribute_id=attribute.id
                )

                if output_attribute is None:
                    logger.debug(
                        f"Output attribute {attribute.id} not found in configuration."
                    )
                    continue

                output_attribute.value = attribute.value
                output_attribute.unit = attribute.unit
                output_attribute.timestamp = attribute.timestamp
                output_attributes.append(output_attribute)

            for command in output.commands:

                output_command = self._get_output_command_config(
                    output_entity_id=output.id, output_command_id=command.id
                )

                if output_command is None:
                    logger.debug(
                        f"Output attribute {command.id} not found in configuration."
                    )
                    continue

                output_command.value = command.value
                output_commands.append(output_command)

            # TODO: Implement the sending of the data to the other interfaces (FILE, MQTT, ...)

            if output_entity.interface is Interfaces.FIWARE:

                self._send_data_to_fiware(
                    output_entity=output_entity,
                    output_attributes=output_attributes,
                    output_commands=output_commands,
                )

            elif output_entity.interface is Interfaces.FILE:
                self._send_data_to_json_file(
                    output_entity=output_entity,
                    output_attributes=output_attributes,
                    output_commands=output_commands,
                )

            elif output_entity.interface is Interfaces.MQTT:
                logger.warning("MQTT interface not implemented yet.")
                raise NotSupportedError
            
            await sleep(0.1)

        logger.debug("Finished sending output data")

    def _send_data_to_json_file(self,
        output_entity: OutputModel,
        output_attributes: list[AttributeModel],
        output_commands: list[CommandModel],
    ) -> None:
        """_Function to create a json_file in result-folder

        Args:
            output_entity (OutputModel): _description_
            output_attributes (list[AttributeModel]): _description_
            output_commands (list[CommandModel]): _description_

        Out: Json-file
        """
        outputs = []
        commands = []
        logger.info("we want to create a json file")
        # Data to be written


        for output in output_attributes:
            outputs.append({f"id_interface" : output.id_interface,"value" : output.value, "time" : output.timestamp.strftime("%H:%M:%S %d.%m.%Y")})
            
        # Serializing json
        json_object = json.dumps(outputs)
        
        # Writing to sample.json
        with open(f"./results/outputs.json", "w") as outfile:
            outfile.write(json_object)

        for command in output_commands:
            commands.append({f"id_interface" : command.id_interface,"value" : command.value, "time" : command.timestamp.strftime("%H:%M:%S %d.%m.%Y")})
            
        # Serializing json
        json_object = json.dumps(commands)
        
        # Writing to sample.json
        with open(f"./results/commands.json", "w") as commandfile:
            commandfile.write(json_object)


    def _send_data_to_fiware(
        self,
        output_entity: OutputModel,
        output_attributes: list[AttributeModel],
        output_commands: list[CommandModel],
    ) -> None:
        """
        Function to send the output data to the FIWARE platform

        Args:
            - output_entity: OutputModel with the output entity
            - output_attributes: list with the output attributes
            - output_commands: list with the output commands

        TODO:
            - Maybe use parallel processing for the sending of the data
            - Is there a better way to send the data from dataframes to the FIWARE platform?
            - Could there be a problem with big dataframes --> so that the data is not sent to the FIWARE platform?
        """

        context_entity = self.cb_client.get_entity(output_entity.id_interface)

        entity_attributes = self.cb_client.get_entity_attributes(
            entity_id=context_entity.id, entity_type=context_entity.type
        )

        attrs = []
        for attribute in output_attributes:

            fiware_unit = None
            factor_unit_adjustment = 1
            
            if attribute.id_interface in entity_attributes:
                datatype = entity_attributes[attribute.id_interface].type
                if entity_attributes[attribute.id_interface].metadata.get("unitCode") is not None:
                    fiware_unit = DataUnits(entity_attributes[attribute.id_interface].metadata.get("unitCode").value)
            else:
                datatype = attribute.datatype
                
            meta_data = []
            
            if attribute.unit is not None and fiware_unit is None:
                meta_data.append(NamedMetadata(
                    name="unitCode",
                    type=DataType.TEXT,
                    value=attribute.unit.value))
            elif attribute.unit is None:
                logger.debug(f"No information about the unit of the attribute {attribute.id} from entity {output_entity.id} available!")
                
            else:
                if fiware_unit is not attribute.unit.value:
                    
                    factor_unit_adjustment = get_unit_adjustment_factor(unit_actual=attribute.unit, unit_target=fiware_unit)
                

            if isinstance(attribute.value, pd.DataFrame):
                if len(attribute.value) == 0:
                    continue

                for index, row in attribute.value.iterrows():
                    meta_data_row = meta_data + [NamedMetadata(
                        name="TimeInstant",
                        type=DataType.DATETIME,
                        value=index.strftime("%Y-%m-%dT%H:%M:%S%z"),
                    )]

                    attrs.append(
                        NamedContextAttribute(
                            name=attribute.id_interface,
                            value=row[attribute.id] * factor_unit_adjustment,
                            type=datatype,
                            metadata=meta_data,
                        )
                    )
                
            else:

                meta_data.append(NamedMetadata(
                    name="TimeInstant",
                    type=DataType.DATETIME,
                    value=attribute.timestamp.strftime("%Y-%m-%dT%H:%M:%S%z"),
                ))
                
                if attribute.value is None:
                    value = None
                else:
                    value = attribute.value * factor_unit_adjustment
                    
                attrs.append(
                    NamedContextAttribute(
                        name=attribute.id_interface,
                        value=value,
                        type=datatype,
                        metadata=meta_data,
                    )
                )

        cmds = []
        for command in output_commands:
            cmds.append(
                NamedCommand(
                    name=command.id_interface,
                    value=command.value,
                    type=DataType.COMMAND,
                )
            )

        output_points = attrs + cmds

        self.cb_client.update_or_append_entity_attributes(entity_id=context_entity.id, entity_type=context_entity.type, attrs=output_points)

    async def _hold_sampling_time(
        self, start_time: datetime, hold_time: Union[int, float]
    ):
        """
        Wait in each cycle until the sampling time (or cycle time) is up. If the algorithm takes
        more time than the sampling time, a warning will be given.
        Args:
            start_time: datetime, start time of the cycle
            hold_time: int or float, sampling time in seconds
        """
        if ((datetime.now() - start_time).total_seconds()) > hold_time:
            logger.warning(
                "The processing time is longer than the sampling time. The sampling time must be increased!"
            )
        while ((datetime.now() - start_time).total_seconds()) < hold_time:
            await sleep(0.1)

        return

    async def calculation(
        self,
        data: InputDataModel,
    ) -> Union[DataTransferModel, None]:
        """
        Function to start the calculation, do something with data - used in the services

        Args:
            - data: InputDataModel with the input data
        Returns:
            - Union[DataTransferModell, None]: Output data from the calculation
        """
        # do the calculation
        data_output = None

        return data_output

    async def calibration(
        self, 
        data: InputDataModel):
        """
        Function to start the calibration, do something with data - used in the services
        """

        return None

<<<<<<< HEAD
    def prepare_output(self, data_output: DataTransferModel) -> OutputDataModel:
        """Function to prepare the output data for the different interfaces (FIWARE, FILE, MQTT) - Takes the data from the DataTransferModel and prepares the data for the output
=======
    def prepare_output(self, data_output: DataTransferModell) -> OutputDataModel:
        """
        Function to prepare the output data for the different interfaces (FIWARE, FILE, MQTT)
        Takes the data from the DataTransferModel and prepares the data for the output (Creates a OutputDataModel for the use in Function `send_outputs()`).
>>>>>>> d46fa48b

        Args:
            data_output (DataTransferModell): DataTransferModel with the output data from the calculation

        Returns:
            OutputDataModel: OutputDataModel with the output data as formatted data
        """

        output_data = OutputDataModel(entities=[])
        
        output_attrs = {}
        output_cmds = {}
        
        for component in data_output.components:

            for output in self.config.outputs:
                
                if output.id == component.entity_id:
                    
                    for attribute in output.attributes:

                        if attribute.id == component.attribute_id:

                            if output.id not in output_attrs:
                                output_attrs[output.id] = []

                            output_attrs[output.id].append(
                                AttributeModel(
                                    id=attribute.id,
                                    value=component.value,
                                    unit = component.unit,
                                    timestamp=component.timestamp,
                                )
                            )

                            break
                    for command in output.commands:

                        if command.id == component.attribute_id:

                            if output.id not in output_cmds:
                                output_cmds[output.id] = []

                            output_cmds[output.id].append(
                                CommandModel(id=command.id, value=component.value)
                            )

                            break

        for output in self.config.outputs:
            if output.id in output_attrs:
                attributes = output_attrs[output.id]
            else:
                attributes = []
            if output.id in output_cmds:
                commands = output_cmds[output.id]
            else:
                commands = []

            output_data.entities.append(
                OutputDataEntityModel(
                    id=output.id, attributes=attributes, commands=commands
                )
            )

        return output_data

    async def start_service(self):
        """
        Main function for converting the data
        """
        logger.info("Start the Service")

        while True:
            logger.debug("Start the Prozess")
            start_time = datetime.now()

            # we have to check the input type, if we need something from the config
            if self.config.interfaces.fiware :
                if self.fiware_token["authentication"] and (
                    self.fiware_token_client.check_token() is False
                ):
                    self.fiware_header.__dict__["authorization"] = (
                        self.fiware_token_client.baerer_token
                    )
            if self.config.interfaces.file:
                logger.debug("Maybe we have to set the start_time for the file here")
            

            data_input = await self.get_data(method=DataQueryTypes.CALCULATION)

            if data_input is not None:

                data_output = await self.calculation(data=data_input)

                data_output = self.prepare_output(data_output=data_output)

                await self.send_outputs(data_output=data_output)

            await self._set_health_timestamp()

            sampling_time = (
                self.config.controller_settings.time_settings.calculation.sampling_time
                * get_time_unit_seconds(
                    self.config.controller_settings.time_settings.calculation.sampling_time_unit
                )
            )
            await self._hold_sampling_time(
                start_time=start_time, hold_time=sampling_time
            )

    async def start_calibration(self):
        """
        Function for autonomous adjustment of the system parameters
        """

        if self.config.controller_settings.time_settings.calibration is None:
            logger.error(
                "No Information about the calibration time in the configuration."
            )
            return
        while True:
            logger.debug("Start Calibration")
            start_time = datetime.now()
            data_input = await self.get_data(method=DataQueryTypes.CALIBRATION)
            if data_input is not None and data_input["data_available"]:
                await self.calibration(df=data_input)
            else:
                logger.debug("No data available for calibration - skip calibration")

            sampling_time = (
                self.config.controller_settings.time_settings.calibration.sampling_time
                * get_time_unit_seconds(
                    self.config.controller_settings.time_settings.calibration.sampling_time_unit
                )
            )

            await self._hold_sampling_time(
                start_time=start_time, hold_time=sampling_time
            )

    async def check_health_status(self):
        """
        Function to check the health-status of the service
        """
        logger.debug("Start the the Health-Check")
        while True:

            start_time = datetime.now()
            sampling_time = (
                self.config.controller_settings.time_settings.calculation.sampling_time
                * get_time_unit_seconds(
                    self.config.controller_settings.time_settings.calculation.sampling_time_unit
                )
            )

            await update_health_file(
                time_cycle=sampling_time,
                timestamp_health=self.timestamp_health,
                timestamp_now=start_time,
            )

            await self._hold_sampling_time(start_time=start_time, hold_time=10)

    async def _set_health_timestamp(self):
        """
        Function to set the timestamp of the last health-check
        """
        self.timestamp_health = datetime.now()
        return<|MERGE_RESOLUTION|>--- conflicted
+++ resolved
@@ -1299,15 +1299,11 @@
 
         return None
 
-<<<<<<< HEAD
-    def prepare_output(self, data_output: DataTransferModel) -> OutputDataModel:
-        """Function to prepare the output data for the different interfaces (FIWARE, FILE, MQTT) - Takes the data from the DataTransferModel and prepares the data for the output
-=======
+
     def prepare_output(self, data_output: DataTransferModell) -> OutputDataModel:
         """
         Function to prepare the output data for the different interfaces (FIWARE, FILE, MQTT)
         Takes the data from the DataTransferModel and prepares the data for the output (Creates a OutputDataModel for the use in Function `send_outputs()`).
->>>>>>> d46fa48b
 
         Args:
             data_output (DataTransferModell): DataTransferModel with the output data from the calculation

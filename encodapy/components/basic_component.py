"""
This module provides basic components for the encodapy package.
"""

from typing import Dict, List, Optional, Union

from loguru import logger
from pandas import DataFrame
from pydantic import ValidationError

from encodapy.components.components_basic_config import (
    ControllerComponentModel,
    ControllerComponentStaticData,
    ControllerComponentStaticDataAttribute,
    IOAllocationModel,
    IOModell,
)
from encodapy.utils.models import DataUnits, InputDataEntityModel, StaticDataEntityModel


class BasicComponent:
    """
    Base class for all components in the encodapy package.
    This class provides basic functionality that can be extended by specific components.

    Contains methods for:
    - Getting component configuration: `get_component_config()`
    - Getting input values: `get_component_input()`
    - Setting all static data of the component: `set_component_static_data()`
    - Getting static data (by id): `get_component_static_data()`

    Args:
        config (Union[ControllerComponentModel, list[ControllerComponentModel]]):
            Configuration of the component or a list of configurations.
        component_id (str): ID of the component to get the configuration for.
        reload_static_data (bool): Flag to indicate if static data should be reloaded.
    """

    def __init__(
        self,
        config: Union[ControllerComponentModel, list[ControllerComponentModel]],
        component_id: str,
        static_data: Optional[list[StaticDataEntityModel]] = None,
    ) -> None:
        if isinstance(config, ControllerComponentModel):
            self.component_config = ControllerComponentModel.model_validate(config)
        else:
            self.component_config = ControllerComponentModel.model_validate(
                self.get_component_config(config=config, component_id=component_id)
            )

        self.static_data = ControllerComponentStaticData({})
        self.set_component_static_data(
            static_data, static_config=self.component_config.staticdata
        )

    def get_component_config(
        self, config: list[ControllerComponentModel], component_id: str
    ) -> ControllerComponentModel:
        """
        Function to get the configuration of a specific component from the service configuration
        Args:
            config (list[ControllerComponentModel]): List of all components in the configuration
            component_id (str): ID of the component to get the configuration
        Returns:
            ControllerComponentModel: Configuration of the component by ID

        Raises:
            ValueError: If the component with the given ID is not found in the configuration
        """
        for component in config:
            if component.id == component_id:
                return component
<<<<<<< HEAD
            raise ValueError(f"No configuration for component {component_id} found")

    def get_component_input(self,
                            input_entities: list[InputDataEntityModel],
                            input_config: IOAllocationModel,
                            return_unit: Optional[bool] = False
                            )-> Union[float, int, str, bool]:
=======
        raise ValueError(f"No component configuration found for {component_id}")

    def get_component_input(
        self,
        input_entities: Union[list[InputDataEntityModel], list[StaticDataEntityModel]],
        input_config: IOAllocationModel,
    ) -> tuple[
        Union[str, float, int, bool, Dict, List, DataFrame, None],
        Union[DataUnits, None],
    ]:
>>>>>>> 879e15d9
        """
        Function to get the value of the input data for a spesific input configuration \
            of a component of the controller (or a inividual one).

        Args:
            input_entities (list[InputDataEntityModel]): Data of input entities
            input_config (IOAllocationModel): Configuration of the input

        Returns:
        """

        for input_data in input_entities:
            if input_data.id == input_config.entity:
                for attribute in input_data.attributes:
                    if attribute.id == input_config.attribute:
                        return attribute.data, attribute.unit

        raise ValueError(f"Input data {input_config.entity} not found")

    def set_component_static_data(
        self,
        static_data: Union[list[StaticDataEntityModel], None],
        static_config: Union[IOAllocationModel, IOModell, None],
    ):
        """
        Function to get the value of the static data for a spesific input configuration \
            of a component of the controller (or a inividual one).

        Args:
            static_data (Union[list[StaticDataEntityModel], None]): Data of static entities
            static_config (Union[IOAllocationModel, IOModell, None]): \
                Configuration of the static data

        """

        if static_config is None:
            logger.debug("No static config provided, skipping static data setup.")
            return

        if static_data is None:
            logger.warning("The component's static data could not be set: "
                           "static_data is None.")
            return
            # Do not overwrite the static data if not data is available or no static config is given

        static_config_data = {}
        number_static_datapoints = 0

        if isinstance(static_config, IOModell):
            for static_config_item in static_config.root.keys():
                datapoint_value, datapoint_unit = self.get_component_input(
                    input_entities=static_data,
                    input_config=static_config.root[static_config_item],
                )
                static_config_data[static_config_item] = (
                    ControllerComponentStaticDataAttribute(
                        value=datapoint_value, unit=datapoint_unit
                    )
                )
                number_static_datapoints += 1
        elif isinstance(static_config, IOAllocationModel):
            datapoint_value, datapoint_unit = self.get_component_input(
                input_entities=static_data,
                input_config=static_config,
            )
            static_config_data[static_config.entity] = (
                ControllerComponentStaticDataAttribute(
                    value=datapoint_value, unit=datapoint_unit
                )
            )
            number_static_datapoints += 1
        else:
            raise ValueError("Unsupported static config type")
        try:
            static_data_model = ControllerComponentStaticData.model_validate(
                static_config_data
            )
        except ValidationError as error:
            logger.error(f"Error in static data configuration: {error}"
                         " Could not validate and set the static data model")
            return

        static_config_available = len(static_data_model.root.keys()) == number_static_datapoints

        if not static_config_available:
            logger.error(
                "Static data configuration does not match the component configuration. "
                "Please check the configuration."
            )
            return
        self.static_data = static_data_model

    def get_component_static_data(
        self,
        component_id: str,
        unit: Optional[DataUnits] = None
    ) -> Union[str, float, int, bool, Dict, List, DataFrame, None]:
        """
        Function to get the static data of a component by its ID \
            and in the specified unit (optional).
        Args:
            component_id (str): ID of the component to get the static data for
            unit (Optional[str]): Unit to convert the static data value to, if specified
        Returns:
            Union[str, float, int, bool, Dict, List, DataFrame, None]: 
                The value of the static data in the specified unit or as is if no unit is specified
        """
        if component_id not in self.static_data.root.keys():
            return None

        static_data = ControllerComponentStaticDataAttribute.model_validate(
            self.static_data.root.get(component_id, None)
        )
        static_data_value = static_data.value
        static_data_unit = static_data.unit

        if unit is not None and static_data_unit is not None:
            if static_data_unit == unit:
                return static_data_value
            # TODO: Implement unit conversion if needed
            raise ValueError(
                f"Unit conversion from {static_data_unit} to {unit} is not implemented"
            )

        return static_data_value<|MERGE_RESOLUTION|>--- conflicted
+++ resolved
@@ -71,15 +71,7 @@
         for component in config:
             if component.id == component_id:
                 return component
-<<<<<<< HEAD
-            raise ValueError(f"No configuration for component {component_id} found")
-
-    def get_component_input(self,
-                            input_entities: list[InputDataEntityModel],
-                            input_config: IOAllocationModel,
-                            return_unit: Optional[bool] = False
-                            )-> Union[float, int, str, bool]:
-=======
+
         raise ValueError(f"No component configuration found for {component_id}")
 
     def get_component_input(
@@ -90,7 +82,6 @@
         Union[str, float, int, bool, Dict, List, DataFrame, None],
         Union[DataUnits, None],
     ]:
->>>>>>> 879e15d9
         """
         Function to get the value of the input data for a spesific input configuration \
             of a component of the controller (or a inividual one).

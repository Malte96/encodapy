"""
Description: Configuration models for the thermal storage component
Author: Martin Altenburger
"""
<<<<<<< HEAD
from typing import Optional, Union
=======

>>>>>>> 6ec72287
from enum import Enum
from typing import Optional

from pydantic import BaseModel, Field
from pydantic.functional_validators import model_validator

from encodapy.components.basic_component_config import (
    ComponentValidationError,
    InputModel,
    IOAllocationModel,
    OutputModel,
)


class TemperatureLimits(BaseModel):
    """
    Configuration of the temperature limits in the termal storage, contains:
        - `minimal_temperature`: Minimal temperature in the thermal storage in °C
        - `maximal_temperature`: Maximal temperature in the thermal storage in °C

    Raises:
        ValueError: if the minimal temperature is heighter than the maximal temperature
    """

    minimal_temperature: float = Field(
        ..., description="Minimal temperature in the thermal storage in °C"
    )
    maximal_temperature: float = Field(
        ..., description="Maximal temperature in the storage in °C"
    )
    reference_temperature: float = Field(
        0, description="Reference temperature in the storage in °C"
    )

    @model_validator(mode="after")
    def check_timerange_parameters(self) -> "TemperatureLimits":
        """Check the timerange parameters.

        Raises:
            ValueError: if the minimal temperature is heighter than the maximal temperature

        Returns:
            TemperatureLimits: The model with the validated parameters
        """

        if self.minimal_temperature > self.maximal_temperature:
            raise ValueError(
                "The minimal temperature should be lower than the maximal temperature"
            )

        return self


class StorageSensorConfig(BaseModel):
    """
    Configuration for the storage sensor in the thermal storage

    Contains:
        `name`: Name of the sensor in the thermal storage
        `height`: Height of the sensor in percent (0=top, 100=bottom)
        `limits`: Temperature limits for the sensor
    """

    # name: str = Field(..., description="Name of the sensor in the thermal storage")
    height: float = Field(
        ...,
        ge=0,
        le=100,
        description="Height of the sensor in percent (0=top, 100=bottom)",
    )
    limits: TemperatureLimits


class ConnectionSensorConfig(BaseModel):
    """
    Configuration for the connection sensor in the thermal storage

    Contains:
        `name`: Name of the thermal sensor on the connection (heat demand)
    """

    name: str = Field(
        ..., description="Name of the thermal sensor on the connection (heat demand)"
    )


class ThermalStorageTemperatureSensors(BaseModel):
    """
    Configuration for the temperature sensors in the thermal storage
    
    Contains:
        `storage_sensors`: List of temperature sensors in the thermal storage
        `load_connection_sensor_out`: Thermal sensor on the load connection \
            outflow from thermal storage
        `load_connection_sensor_in`: Thermal sensor on the load connection \
            inflow to thermal storage
    """

    storage_sensors: list[StorageSensorConfig] = Field(
        ..., description="List of temperature sensors (3–10 sensors)"
    )
    load_connection_sensor_out: Optional[ConnectionSensorConfig] = Field(
        None,
        description="Thermal sensor on the load connection, outflow from thermal storage",
    )
    load_connection_sensor_in: Optional[ConnectionSensorConfig] = Field(
        None,
        description="Thermal sensor on the load connection, inflow to thermal storage",
    )

    @model_validator(mode="after")
    def check_storage_tank_sensors(self) -> "ThermalStorageTemperatureSensors":
        """Check the storage tank sensors:
            - At least 3 sensors are required
            - No more than 10 sensors are allowed
            - Sensor heights must be between 0 and 100 percent
            - Sensor heights must be in ascending order

        Raises:
            ValueError: if the sensors are not set correctly

        Returns:
            ThermalStorageTemperatureSensors: The model with the validated parameters
        """

        if len(self.storage_sensors) < 3:
            raise ValueError("At least 3 storage sensors are required.")
        if len(self.storage_sensors) > 10:
            raise ValueError("No more than 10 storage sensors are allowed.")

        storage_sensor_height_ref = 0.0
        for storage_sensor in self.storage_sensors:  # pylint: disable=E1133
            if storage_sensor.height < 0.0 or storage_sensor.height > 100.0:
                raise ValueError(
                    "Height of the sensor must be between 0 and 100 percent."
                )
            if storage_sensor.height < storage_sensor_height_ref:
                raise ValueError("Sensor heights must be in ascending order.")
            storage_sensor_height_ref = storage_sensor.height

        return self

    def check_connection_sensors(self) -> None:
        """
        Check the connection sensors:
            - If they are needed, they must have a name

        Raises:
            ValueError: if the connection sensors are not set correctly
        """

        if self.load_connection_sensor_out is None:
            raise ComponentValidationError(
                "The load connection sensor outflow must have a name."
            )
        if self.load_connection_sensor_in is None:
            raise ComponentValidationError(
                "The load connection sensor inflow must have a name."
            )


class TemperatureSensorValues(BaseModel):
    """
    Model for the temperature sensor values in the thermal storage
    
    Contains:
        `storage_sensors` (list[float]): \
            Temperature values of the storage sensors in the thermal storage
        `load_temperature_in` (Optional[float]): \
            Temperature value of the load connection sensor inflow
        `load_temperature_out` (Optional[float]): \
            Temperature value of the load connection sensor outflow
    """

    storage_sensors: list[float] = Field(
        ...,
        description="Temperature values of the storage sensors in the thermal storage in °C",
    )
    load_temperature_in: Optional[float] = Field(
        ..., description="Temperature value of the load connection sensor inflow in °C"
    )
    load_temperature_out: Optional[float] = Field(
        ..., description="Temperature value of the load connection sensor outflow in °C"
    )

    def check_connection_sensors(self):
        """
        Check the connection sensors for availability.
        """
        if self.load_temperature_in is None:
            raise ComponentValidationError(
                "The load connection sensor inflow must be available."
            )
        if self.load_temperature_out is None:
            raise ComponentValidationError(
                "The load connection sensor outflow must be available."
            )


class ThermalStorageInputModel(InputModel):
    """
    Model for the input of the thermal storage service, containing the temperature sensors
    in the thermal storage.

    The temperature sensors need to be set from 1 to 10, \
        no sensors are allowed to be missing between the others.

    Contains:
        `temperature_1` (IOAllocationModel): first temperature sensor
        `temperature_2` (IOAllocationModel): second temperature sensor
        `temperature_3` (IOAllocationModel): third temperature sensor
        `temperature_4` (Optional[IOAllocationModel]): fourth temperature sensor (optional)
        `temperature_5` (Optional[IOAllocationModel]): fifth temperature sensor (optional)
        `temperature_6` (Optional[IOAllocationModel]): sixth temperature sensor (optional)
        `temperature_7` (Optional[IOAllocationModel]): seventh temperature sensor (optional)
        `temperature_8` (Optional[IOAllocationModel]): eighth temperature sensor (optional)
        `temperature_9` (Optional[IOAllocationModel]): ninth temperature sensor (optional)
        `temperature_10` (Optional[IOAllocationModel]): tenth temperature sensor (optional)
        `temperature_in` (Optional[IOAllocationModel]): consumer return temperature sensor \
            (optional)
        `temperature_out` (Optional[IOAllocationModel]): consumer flow temperature sensor \
            (optional)
    """

    temperature_1: IOAllocationModel = Field(
        ..., description="Input for the temperature of sensor 1 in the thermal storage"
    )
    temperature_2: IOAllocationModel = Field(
        ..., description="Input for the temperature of sensor 2 in the thermal storage"
    )
    temperature_3: IOAllocationModel = Field(
        ..., description="Input for the temperature of sensor 3 in the thermal storage"
    )
    temperature_4: Optional[IOAllocationModel] = Field(
        None, description="Input for the temperature of sensor 4 in the thermal storage"
    )
    temperature_5: Optional[IOAllocationModel] = Field(
        None, description="Input for the temperature of sensor 5 in the thermal storage"
    )
    temperature_6: Optional[IOAllocationModel] = Field(
        None, description="Input for the temperature of sensor 6 in the thermal storage"
    )
    temperature_7: Optional[IOAllocationModel] = Field(
        None, description="Input for the temperature of sensor 7 in the thermal storage"
    )
    temperature_8: Optional[IOAllocationModel] = Field(
        None, description="Input for the temperature of sensor 8 in the thermal storage"
    )
    temperature_9: Optional[IOAllocationModel] = Field(
        None, description="Input for the temperature of sensor 9 in the thermal storage"
    )
    temperature_10: Optional[IOAllocationModel] = Field(
        None,
        description="Input for the temperature of sensor 10 in the thermal storage",
    )
    load_temperature_in: Optional[IOAllocationModel] = Field(
        None,
        description="Input for the return temperature into the thermal storage (consumer)",
    )
    load_temperature_out: Optional[IOAllocationModel] = Field(
        None,
        description="Input for the flow temperature from the thermal storage (consumer)",
    )

    @model_validator(mode="after")
    def check_storage_temperature_sensors(self) -> "ThermalStorageInputModel":
        """
        Check that the storage sensors are configured.
        """
        previous_key = True
        for key, value in self.__dict__.items():
            if key.startswith("temperature") and value is None:
                previous_key = False
            if (
                key.startswith("temperature")
                and value is not None
                and previous_key is False
            ):
                raise ComponentValidationError(
                    f"Temperature sensor {key} is configured, "
                    "but the previous sensor is not configured. "
                    "Please check the configuration."
                )
        return self

    def check_load_connection_sensors(self) -> None:
        """
        Check if the load connection sensors are set

        Raises:
            ValueError: If any of the load connection sensors are not configured.
        """
        if self.load_temperature_in is None:
            raise ComponentValidationError(
                "Load temperature inflow sensor is not configured."
            )
        if self.load_temperature_out is None:
            raise ComponentValidationError(
                "Load temperature outflow sensor is not configured."
            )

    def get_number_storage_sensors(self) -> int:
        """
        Get the number of storage sensors configured in the thermal storage.

        Returns:
            int: Number of storage sensors configured.
        """
        return sum(
            1
            for key, value in self.__dict__.items()
            if key.startswith("temperature") and value is not None
        )


class ThermalStorageOutputModel(OutputModel):
    """
    Model for the output of the thermal storage service, containing the temperature sensors
    in the thermal storage.

    Each output data point is associated with a specific calculation method, \
        which is defined in the `json_schema_extra` field as `calculation`.

    Contains:
        `storage__level`: Optional[IOAllocationModel] = Output for storage charge in percent \
            (0-100) (optional)
        `storage__energy`: Optional[IOAllocationModel] = Output for storage energy in kWh \
            (optional)
        `storage__loading_potential`: Optional[IOAllocationModel] = \
            Output for storage loading potential in Wh (optional)
    """

    storage__level: Optional[IOAllocationModel] = Field(
        None,
        description="Output for storage charge in percent (0-100)",
        json_schema_extra={"calculation": "get_state_of_charge"},
    )
    storage__energy: Optional[IOAllocationModel] = Field(
        None,
        description="Output for storage energy in Wh",
        json_schema_extra={"calculation": "get_storage_energy_current"},
    )
    storage__loading_potential: Optional[IOAllocationModel] = Field(
        None,
        description="Output for storage loading potential in Wh",
        json_schema_extra={"calculation": "get_storage_loading_potential"},
    )


class ThermalStorageCalculationMethods(Enum):
    """
    Enum for the calculation methods of the thermal storage service.

    Contains:
        - STATIC_LIMITS: Static limits given by the configuration
        - RETURN_LIMITS: Uses the temperature sensors from the in- and outflow as limits
    """

    STATIC_LIMITS = "static_limits"
    CONNECTION_LIMITS = "connection_limits"


class ThermalStorageEnergyTypes(Enum):
    """
    Enum for the energy types of the thermal storage service.
    
    Contains:
        Nominal ("nominal"): Nominal energy of the thermal storage \
            between the temperature limits
        Minimal ("minimal"): Minimal energy of the thermal storage \
            at the lower temperature limit
        Maximal ("maximal"): Maximal energy of the thermal storage \
            at the upper temperature limit
        Current ("current"): Current energy of the thermal storage \
            based on the current temperatures
    """

    NOMINAL = "nominal"
    MINIMAL = "minimal"
    MAXIMAL = "maximal"
    CURRENT = "current"


class ThermalStorageStaticData(Enum):
    """
    Enum class that defines the static data keys for the thermal storage.
    """

    VOLUME = "volume"
    MEDIUM = "medium"
    SENSOR_CONFIG = "sensor_config"
    CALCULATION_METHOD = "calculation_method"

class ThermalStorageConfigDataModel(BaseModel):
    """
    Model for the configuration data of the thermal storage service.
    """
    volume: Union[float, int] = Field(
        ...,
        description="Volume of the thermal storage in liters"
    )
    medium: str = Field(
        ...,
        description="Medium of the thermal storage"
    )
    sensor_config: dict = Field(
        ...,
        description="Sensor configuration of the thermal storage"
    )
    calculation_method: ThermalStorageCalculationMethods = Field(
        ThermalStorageCalculationMethods.STATIC_LIMITS,
        description="Calculation method for the thermal storage"
    )<|MERGE_RESOLUTION|>--- conflicted
+++ resolved
@@ -2,14 +2,8 @@
 Description: Configuration models for the thermal storage component
 Author: Martin Altenburger
 """
-<<<<<<< HEAD
 from typing import Optional, Union
-=======
-
->>>>>>> 6ec72287
 from enum import Enum
-from typing import Optional
-
 from pydantic import BaseModel, Field
 from pydantic.functional_validators import model_validator
 

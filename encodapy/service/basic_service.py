"""
Module for the basic service class for the data processing and transfer via different interfaces.
Author: Martin Altenburger
"""

import os
from asyncio import sleep
from datetime import datetime
from typing import Union
from loguru import logger

from encodapy.config import (
    AttributeModel,
    CommandModel,
    ConfigModel,
    ControllerComponentModel,
    DataQueryTypes,
    DefaultEnvVariables,
    Interfaces,
<<<<<<< HEAD
    OutputModel
=======
    OutputModel,
>>>>>>> ff3eb5da
)
from encodapy.config.components_basic_config import IOAlocationModel
from encodapy.service.communication import (
    FileConnection,
    FiwareConnection,
    MqttConnection,
)
from encodapy.utils.health import update_health_file
from encodapy.utils.logging import LoggerControl
from encodapy.utils.models import (
    DataTransferComponentModel,
    DataTransferModel,
    InputDataEntityModel,
    InputDataModel,
    OutputDataEntityModel,
    OutputDataModel,
<<<<<<< HEAD
    StaticDataEntityModel
=======
    StaticDataEntityModel,
>>>>>>> ff3eb5da
)
from encodapy.utils.units import get_time_unit_seconds


class ControllerBasicService(FiwareConnection, FileConnection, MqttConnection):
    """
    Class for processing the data transfer to different connections
    and start a function to do the calculations.

    """

    def __init__(self) -> None:
        FiwareConnection.__init__(self)
        FileConnection.__init__(self)
        MqttConnection.__init__(self)

        self.logger = LoggerControl()

        self.reload_staticdata = False
        self.staticdata = None

        self.timestamp_health = None

        self.prepare_basic_start()

    def _load_config(self):
        """
        Function loads the environemtal variables and the config of the service.

        """
        config_path = os.environ.get(
            "CONFIG_PATH", DefaultEnvVariables.CONFIG_PATH.value
        )

        self.config = ConfigModel.from_json(file_path=config_path)

        if self.config.interfaces.fiware:
            self.load_fiware_params()

        if self.config.interfaces.file:
            self.load_file_params()

        if self.config.interfaces.mqtt:
            self.load_mqtt_params()

        self.reload_staticdata = os.getenv(
            "RELOAD_STATICDATA", str(DefaultEnvVariables.RELOAD_STATICDATA.value)
        ).lower() in ("true", "1", "t")

        logger.debug("ENVs succesfully loaded.")

        return config_path

    def prepare_basic_start(self):
        """
        Function to create important objects with the configuration from the configuration
        file (.env) and prepare the start basics of the service.
        """
        logger.info("Prepare the basic start of the service")

        self._load_config()

        interfaces = getattr(self.config, "interfaces", None)
        if interfaces:
            if getattr(interfaces, "fiware", False):
                self.prepare_fiware_connection()

            if getattr(interfaces, "mqtt", False):
                self.prepare_mqtt_connection()

        self.prepare_start()

    def prepare_start(self):
        """
        Function prepare the specific aspects of the start of the service \
            Fuction is called by the function for the basic preparing

        This function can be overwritten in the specific service.
        
        The function should not be do anything time consuming, \
            because the health check is not running yet.

        """
        logger.debug("There is nothing else to prepare for the start of the service.")

    async def reload_static_data(
        self, method: DataQueryTypes, staticdata: list
    ) -> list:
        """
        Function to reload the static data
        Args:
            method (DataQueryTypes): method for the data query
            staticdata (list): list of static data
        Returns:
            list: list of static data
        """
        if len(self.config.staticdata) == 0:
            return []

        for static_entity in self.config.staticdata:
            if static_entity.interface == Interfaces.FIWARE:
                staticdata.append(
                    StaticDataEntityModel(
                        **self.get_data_from_fiware(
                            method=method,
                            entity=static_entity,
                            timestamp_latest_output=None,
                        ).model_dump()
                    )
                )

            if static_entity.interface == Interfaces.FILE:
                staticdata.append(
                    StaticDataEntityModel(
                        **self.get_staticdata_from_file(
                            entity=static_entity,
                        ).model_dump()
                    )
                )

            if static_entity.interface == Interfaces.MQTT:
                logger.warning("interface MQTT for staticdata not supported")

            await sleep(0.01)
        return staticdata

    async def get_data(self, method: DataQueryTypes) -> InputDataModel:
        """
        Function to get the data of all input entities via the different interfaces
        (FIWARE, FILE, MQTT)

        Args:
            method (DataQueryTypes): Method for the data query

        Returns:
            InputDataModel: Model with the input data

        """

        input_data = []
        output_timestamps = []
        output_latest_timestamps = []

        if self.config is None:
            logger.error(
                "Configuration is not loaded. Please call prepare_start() first."
            )
            return InputDataModel(
                input_entities=[], output_entities=[], static_entities=[]
            )

        for output_entity in self.config.outputs:
            if output_entity.interface == Interfaces.FIWARE:
                entity_timestamps, output_latest_timestamp = (
                    self._get_last_timestamp_for_fiware_output(output_entity)
                )

                output_timestamps.append(entity_timestamps)
                output_latest_timestamps.append(output_latest_timestamp)

            elif output_entity.interface == Interfaces.FILE:
                entity_timestamps, output_latest_timestamp = (
                    self._get_last_timestamp_for_file_output(output_entity)
                )
                output_timestamps.append(entity_timestamps)
                output_latest_timestamps.append(output_latest_timestamp)
                logger.info("File interface, output_latest_timestamp is not defined.")

            elif (
                output_entity.interface == Interfaces.MQTT
            ):  # TODO MB: How to handle MQTT interface?
                entity_timestamps, output_latest_timestamp = (
                    self._get_last_timestamp_for_mqtt_output(output_entity)
                )
                output_timestamps.append(entity_timestamps)
                output_latest_timestamps.append(output_latest_timestamp)
                logger.info("MQTT interface, output_latest_timestamp is not defined.")

            await sleep(0.01)

        if None in output_latest_timestamps:
            output_latest_timestamp = None
        else:
            if len(output_latest_timestamps) > 0:
                output_latest_timestamp = min(output_latest_timestamps)
            else:
                output_latest_timestamp = None

        for input_entity in self.config.inputs:
            if input_entity.interface == Interfaces.FIWARE:
                input_data.append(
                    self.get_data_from_fiware(
                        method=method,
                        entity=input_entity,
                        timestamp_latest_output=output_latest_timestamp,
                    )
                )

            elif input_entity.interface == Interfaces.FILE:
                input_data.append(
                    self.get_data_from_file(method=method, entity=input_entity)
                )

            elif input_entity.interface == Interfaces.MQTT:
                input_data.append(
                    self.get_data_from_mqtt(
                        method=method,
                        entity=input_entity,
                    )
                )

            await sleep(0.01)

        if self.reload_staticdata or self.staticdata is None:
            self.staticdata = await self.reload_static_data(
                method=method, staticdata=[]
            )

        return InputDataModel(
            input_entities=input_data,
            output_entities=output_timestamps,
            static_entities=self.staticdata,
        )

    def _get_output_entity_config(
        self,
        output_entity_id: str,
    ) -> Union[OutputModel, None]:
        """
        Function to get the configuration of the output attributes

        Args:
            - output_entity: id of the output entity

        Returns:
            - Union[OutputModel, None]: configuration of the output entity
            or None if the entity is not found
        """
        for entity in self.config.outputs:
            if entity.id == output_entity_id:
                return entity

        return None

    def _get_output_attribute_config(
        self,
        output_entity_id: str,
        output_attribute_id: str,
    ) -> Union[AttributeModel, None]:
        """
        Function to get the configuration of the output attribute

        Args:
            - output_entity: id of the output entity
            - output_attribute: id of the output attribute

        Returns:
            - Union[AttributeModel, None]: configuration of the output attribute
            or None if the attribute is not found
        """
        for entity in self.config.outputs:
            if entity.id == output_entity_id:
                for attribute in entity.attributes:
                    if attribute.id == output_attribute_id:
                        return attribute

        return None

    def _get_output_command_config(
        self,
        output_entity_id: str,
        output_command_id: str,
    ) -> Union[CommandModel, None]:
        """
        Function to get the configuration of the output attribute

        Args:
            - output_entity: id of the output entity
            - output_attribute: id of the output attribute

        Returns:
            - Union[AttributeModel, None]: configuration of the output attribute
            or None if the attribute is not found
        """
        for entity in self.config.outputs:
            if entity.id == output_entity_id:
                for commmand in entity.commands:
                    if commmand.id == output_command_id:
                        return commmand

        return None

    async def send_outputs(self, data_output: Union[OutputDataModel, None]):
        """
        Send output data to the interfaces defined in the Config (FIWARE, MQTT, File)

        Args:
            - data_output: OutputDataModel with the output data

        TODO: - Implement a way to use different interfaces (MQTT)
        """

        if data_output is None:
            logger.debug("No data for sending out to  instance (FIWARE, MQTT, FILE)")
            return

        for output in data_output.entities:
            output_entity = self._get_output_entity_config(output_entity_id=output.id)
            output_attributes = []
            output_commands = []

            if output_entity is None:
                logger.debug(f"Output entity {output.id} not found in configuration.")
                continue

            for attribute in output.attributes:
                output_attribute = self._get_output_attribute_config(
                    output_entity_id=output.id, output_attribute_id=attribute.id
                )

                if output_attribute is None:
                    logger.debug(
                        f"Output attribute {attribute.id} not found in configuration."
                    )
                    continue

                output_attribute.value = attribute.value
                output_attribute.unit = attribute.unit
                output_attribute.timestamp = attribute.timestamp
                output_attributes.append(output_attribute)

            for command in output.commands:
                output_command = self._get_output_command_config(
                    output_entity_id=output.id, output_command_id=command.id
                )

                if output_command is None:
                    logger.debug(
                        f"Output attribute {command.id} not found in configuration."
                    )
                    continue

                output_command.value = command.value
                output_commands.append(output_command)

            if output_entity.interface is Interfaces.FIWARE:
                await self._send_data_to_fiware(
                    output_entity=output_entity,
                    output_attributes=output_attributes,
                    output_commands=output_commands,
                )

            elif output_entity.interface is Interfaces.FILE:
                self.send_data_to_json_file(
                    output_entity=output_entity,
                    output_attributes=output_attributes,
                    output_commands=output_commands,
                )

            elif output_entity.interface is Interfaces.MQTT:
                self.send_data_to_mqtt(
                    output_entity=output_entity,
                    output_attributes=output_attributes,
                )

            await sleep(0.01)

        logger.debug("Finished sending output data")

    async def _hold_sampling_time(
        self, start_time: datetime, hold_time: Union[int, float]
    ):
        """
        Wait in each cycle until the sampling time (or cycle time) is up. If the algorithm takes
        more time than the sampling time, a warning will be given.
        Args:
            start_time: datetime, start time of the cycle
            hold_time: int or float, sampling time in seconds
        """
        if ((datetime.now() - start_time).total_seconds()) > hold_time:
            logger.warning(
                "The processing time is longer than the sampling time."
                "The sampling time must be increased!"
            )
        while ((datetime.now() - start_time).total_seconds()) < hold_time:
            await sleep(0.01)

    async def calculation(
        self,
        data: InputDataModel,
    ) -> Union[DataTransferModel, None]:
        """
        Function to start the calculation, do something with data - used in the services
        Only a dummy function, has to be implemented in the services
        Args:
            - data: InputDataModel with the input data
        Returns:
            - Union[DataTransferModel, None]: Output data from the calculation
        """
        logger.debug(
            "No calculation function implemented, "
            f"get the data only: {data.model_dump_json()}"
        )
        return None

    async def calibration(self, data: InputDataModel):
        """
        Function to start the calibration, do something with data - used in the services
        Only a dummy function, has to be implemented in the services
        """

        logger.debug(
            "No calibration function implemented, "
            f"get the data only: {data.model_dump_json()}"
        )
        return None

    def prepare_output(self, data_output: DataTransferModel) -> OutputDataModel:
        """
        Function to prepare the output data for the different interfaces (FIWARE, FILE, MQTT)
        Takes the data from the DataTransferModel and prepares the data for the output
        (Creates a OutputDataModel for the use in Function `send_outputs()`).

        Args:
            data_output (DataTransferModel): DataTransferModel with the output data
            from the calculation

        Returns:
            OutputDataModel: OutputDataModel with the output data as formatted data
        """
        output_data = OutputDataModel(entities=[])

        if data_output is None:
            logger.debug("No data for preparing the output.")
            return output_data
        output_attrs: dict[str, list] = {}
        output_cmds: dict[str, list] = {}

        if self.config is None:
            logger.error(
                "Configuration is not loaded. Please call prepare_start() first."
            )
            return output_data

        for component in data_output.components:
            for output in self.config.outputs:
                if output.id == component.entity_id:
                    self._process_attributes(component, output, output_attrs)
                    self._process_commands(component, output, output_cmds)

        for output in self.config.outputs:
            attributes = output_attrs.get(output.id, [])
            commands = output_cmds.get(output.id, [])
            output_data.entities.append(
                OutputDataEntityModel(
                    id=output.id, attributes=attributes, commands=commands
                )
            )

        return output_data

    def _process_attributes(
        self,
        component: DataTransferComponentModel,
        output: OutputModel,
        output_attrs: dict,
    ) -> dict:
        """Helper function to process attributes."""
        for attribute in output.attributes:
            if attribute.id == component.attribute_id:
                if output.id not in output_attrs:
                    output_attrs[output.id] = []

                attribute.value = (
                    component.value if component.value is not None else attribute.value
                )

                output_attrs[output.id].append(
                    AttributeModel(
                        id=attribute.id,
                        value=attribute.value,
                        unit=component.unit,
                        timestamp=component.timestamp,
                    )
                )
                break
        return output_attrs

    def _process_commands(
        self,
        component: DataTransferComponentModel,
        output: OutputModel,
        output_cmds: dict,
    ) -> dict:
        """Helper function to process commands."""
        for command in output.commands:
            if command.id == component.attribute_id:
                if output.id not in output_cmds:
                    output_cmds[output.id] = []

                # TODO: type checking necessary? Dataframes and bools not allowed for commands
                command.value = (
                    component.value if component.value is not None else command.value
                )

                output_cmds[output.id].append(
                    CommandModel(id=command.id, value=command.value)
                )
                break
        return output_cmds

    async def start_service(self):
        """
        Main function for converting the data
        """
        logger.info("Start the Service")

        while True:
            logger.debug("Start the Prozess")
            start_time = datetime.now()

            # we have to check the input type, if we need something from the config
            if self.config.interfaces.fiware:
                self.update_authentication()

            if self.config.interfaces.file:
                logger.debug("Maybe we have to set the start_time for the file here")

            data_input = await self.get_data(method=DataQueryTypes.CALCULATION)

            if data_input is not None:
                data_output = await self.calculation(data=data_input)

                data_output = self.prepare_output(data_output=data_output)

                await self.send_outputs(data_output=data_output)

            await self._set_health_timestamp()

            sampling_time = (
                self.config.controller_settings.time_settings.calculation.sampling_time
                * get_time_unit_seconds(
                    self.config.controller_settings.time_settings.calculation.sampling_time_unit
                )
            )
            await self._hold_sampling_time(
                start_time=start_time, hold_time=sampling_time
            )

    async def start_calibration(self):
        """
        Function for autonomous adjustment of the system parameters
        """

        if self.config.controller_settings.time_settings.calibration is None:
            logger.error(
                "No Information about the calibration time in the configuration."
            )
            return

        sampling_time = (
            self.config.controller_settings.time_settings.calibration.sampling_time
            * get_time_unit_seconds(
                self.config.controller_settings.time_settings.calibration.sampling_time_unit
            )
        )

        while True:
            logger.debug("Start Calibration")
            start_time = datetime.now()
            data_input = await self.get_data(method=DataQueryTypes.CALIBRATION)
            await self.calibration(data=data_input)

            await self._hold_sampling_time(
                start_time=start_time, hold_time=sampling_time
            )

    async def check_health_status(self):
        """
        Function to check the health-status of the service
        """
        logger.debug("Start the the Health-Check")
        while True:
            start_time = datetime.now()
            sampling_time = (
                self.config.controller_settings.time_settings.calculation.sampling_time
                * get_time_unit_seconds(
                    self.config.controller_settings.time_settings.calculation.sampling_time_unit
                )
            )

            await update_health_file(
                time_cycle=sampling_time,
                timestamp_health=self.timestamp_health,
                timestamp_now=start_time,
            )

            await self._hold_sampling_time(start_time=start_time, hold_time=10)

    async def _set_health_timestamp(self):
        """
        Function to set the timestamp of the last health-check
        """
        self.timestamp_health = datetime.now()
<<<<<<< HEAD
        return
=======
        return

    def get_component_config(self, component_id: str) -> ControllerComponentModel:
        """
        Function to get the configuration of a specific component from the service configuration

        Args:
            component_id (str): ID of the component to get the configuration
            
        Returns:
            ControllerComponentModel: Configuration of the component by ID

        Raises:
            ValueError: If the component with the given ID is not found in the configuration
        """
        for component in self.config.controller_components:
            if component.id == component_id:
                return component
        raise ValueError(f"No configuration found for component ID {component_id}")

    def get_input_values(  # TODO: rename to get_input_value
        self,
        input_entities: list[InputDataEntityModel],
        input_config: IOAlocationModel,
    ) -> Union[float, int, str, bool]:
        """
        Function to get the values of the input data for a specific input configuration \
            of a component of the controller (or a individual one).

        Args:
            input_entities (list[InputDataEntityModel]): Data of input entities
            input_config (dict): Configuration of the input

        Returns:
            Union[float, int, str, bool]: The value of the input data
        """
        for input_data in input_entities:
            if input_data.id == input_config.entity:
                for attribute in input_data.attributes:
                    if attribute.id == input_config.attribute:
                        return attribute.data
        raise ValueError(f"Input data {input_config['entity']} not found")
>>>>>>> ff3eb5da
<|MERGE_RESOLUTION|>--- conflicted
+++ resolved
@@ -13,17 +13,11 @@
     AttributeModel,
     CommandModel,
     ConfigModel,
-    ControllerComponentModel,
     DataQueryTypes,
     DefaultEnvVariables,
     Interfaces,
-<<<<<<< HEAD
     OutputModel
-=======
-    OutputModel,
->>>>>>> ff3eb5da
 )
-from encodapy.config.components_basic_config import IOAlocationModel
 from encodapy.service.communication import (
     FileConnection,
     FiwareConnection,
@@ -34,15 +28,10 @@
 from encodapy.utils.models import (
     DataTransferComponentModel,
     DataTransferModel,
-    InputDataEntityModel,
     InputDataModel,
     OutputDataEntityModel,
     OutputDataModel,
-<<<<<<< HEAD
     StaticDataEntityModel
-=======
-    StaticDataEntityModel,
->>>>>>> ff3eb5da
 )
 from encodapy.utils.units import get_time_unit_seconds
 
@@ -647,49 +636,4 @@
         Function to set the timestamp of the last health-check
         """
         self.timestamp_health = datetime.now()
-<<<<<<< HEAD
-        return
-=======
-        return
-
-    def get_component_config(self, component_id: str) -> ControllerComponentModel:
-        """
-        Function to get the configuration of a specific component from the service configuration
-
-        Args:
-            component_id (str): ID of the component to get the configuration
-            
-        Returns:
-            ControllerComponentModel: Configuration of the component by ID
-
-        Raises:
-            ValueError: If the component with the given ID is not found in the configuration
-        """
-        for component in self.config.controller_components:
-            if component.id == component_id:
-                return component
-        raise ValueError(f"No configuration found for component ID {component_id}")
-
-    def get_input_values(  # TODO: rename to get_input_value
-        self,
-        input_entities: list[InputDataEntityModel],
-        input_config: IOAlocationModel,
-    ) -> Union[float, int, str, bool]:
-        """
-        Function to get the values of the input data for a specific input configuration \
-            of a component of the controller (or a individual one).
-
-        Args:
-            input_entities (list[InputDataEntityModel]): Data of input entities
-            input_config (dict): Configuration of the input
-
-        Returns:
-            Union[float, int, str, bool]: The value of the input data
-        """
-        for input_data in input_entities:
-            if input_data.id == input_config.entity:
-                for attribute in input_data.attributes:
-                    if attribute.id == input_config.attribute:
-                        return attribute.data
-        raise ValueError(f"Input data {input_config['entity']} not found")
->>>>>>> ff3eb5da
+        return
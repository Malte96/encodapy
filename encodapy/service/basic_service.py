"""
Module for the basic service class for the data processing and transfer via different interfaces.
Author: Martin Altenburger
"""

import os
from asyncio import sleep
from datetime import datetime
from typing import Union
from loguru import logger
from encodapy.config import (
    AttributeModel,
    CommandModel,
    ConfigModel,
    DataQueryTypes,
    DefaultEnvVariables,
    Interfaces,
    OutputModel,
)
from encodapy.utils.error_handling import NotSupportedError
from encodapy.utils.health import update_health_file
from encodapy.utils.logging import LoggerControl
from encodapy.utils.models import (
    DataTransferModel,
    InputDataModel,
    OutputDataEntityModel,
    OutputDataModel,
    StaticDataEntityModel,
)
from encodapy.utils.units import get_time_unit_seconds
from encodapy.service.communication import (
    FiwareConnection,
    FileConnection,
    MqttConnection,
)


class ControllerBasicService(FiwareConnection, FileConnection, MqttConnection):
    """
    Class for processing the data transfer to different connections
    and start a function to do the calculations.
    TODO: Implement the other interfaces(MQTT, ...)

    """

    def __init__(
        self,
    ) -> None:
        FiwareConnection.__init__(self)
        FileConnection.__init__(self)
        MqttConnection.__init__(self)

        self.config = None
        self.logger = LoggerControl()

<<<<<<< HEAD
        self.file_params = {}
        self.mqtt_params = {}
=======
>>>>>>> 3e6aa6d4
        self.reload_staticdata = False
        self.staticdata = None

        self.timestamp_health = None

    def _load_config(self):
        """
        Function loads the environemtal variables and the config of the service.

        """
        config_path = os.environ.get(
            "CONFIG_PATH", DefaultEnvVariables.CONFIG_PATH.value
        )

        self.config = ConfigModel.from_json(file_path=config_path)

        if self.config.interfaces.fiware:

            self.load_fiware_params()

        if self.config.interfaces.file:

            self.load_file_params()

        if self.config.interfaces.mqtt:

            self.load_mqtt_params()

        self.reload_staticdata = os.getenv(
            "RELOAD_STATICDATA", str(DefaultEnvVariables.RELOAD_STATICDATA.value)
        ).lower() in ("true", "1", "t")

        logger.debug("ENVs succesfully loaded.")

        return config_path

    async def prepare_basic_start(self):
        """
        Function to create important objects with the configuration from the configuration
        file (.env) and prepare the start basics of the service.
        TODO: Implement the other interfaces(MQTT, ...)
        """

        self._load_config()

        if self.config.interfaces.fiware:
            self.prepare_fiware_connection()

        if self.config.interfaces.mqtt:
            self.prepare_mqtt_connection()

        return

    async def prepare_start(self):
        """
        Function prepare the start of the service (calls the function for the basic preparing)

        """
        logger.info("Prepare Start of Service")

        await self.prepare_basic_start()

    async def reload_static_data(
        self, method: DataQueryTypes, staticdata: list
    ) -> list:
        """
        Function to reload the static data
        Args:
            method (DataQueryTypes): method for the data query
            staticdata (list): list of static data
        Returns:
            list: list of static data
        """
        if len(self.config.staticdata) == 0:
            return []

        for static_entity in self.config.staticdata:

            if static_entity.interface == Interfaces.FIWARE:

                staticdata.append(
                    StaticDataEntityModel(
                        **self.get_data_from_fiware(
                            method=method,
                            entity=static_entity,
                            timestamp_latest_output=None,
                        ).model_dump()
                    )
                )

            if static_entity.interface == Interfaces.FILE:

                staticdata.append(
                    StaticDataEntityModel(
                        **self.get_staticdata_from_file(
                            entity=static_entity,
                        ).model_dump()
                    )
                )

            if static_entity.interface == Interfaces.MQTT:
                logger.warning("interface MQTT for staticdata not supported")

            await sleep(0.1)
        return staticdata

    async def get_data(self, method: DataQueryTypes) -> InputDataModel:
        """
        Function to get the data of all input entities via the different interfaces
        (FIWARE, FILE, MQTT)

        Args:
            method (DataQueryTypes): Method for the data query

        Returns:
            InputDataModel: Model with the input data


        TODO:
            - Implement the other interfaces(MQTT, ...)
            - loading data from a file -> first/last/specific value in file
        """

        input_data = []
        output_timestamps = []
        output_latest_timestamps = []

        for output_entity in self.config.outputs:

            if output_entity.interface == Interfaces.FIWARE:
                entity_timestamps, output_latest_timestamp = (
                    self._get_last_timestamp_for_fiware_output(output_entity)
                )

                output_timestamps.append(entity_timestamps)
                output_latest_timestamps.append(output_latest_timestamp)

            elif output_entity.interface == Interfaces.FILE:

                entity_timestamps, output_latest_timestamp = (
                    self._get_last_timestamp_for_file_output(output_entity)
                )
                output_timestamps.append(entity_timestamps)
                output_latest_timestamps.append(output_latest_timestamp)
                logger.info("File interface, output_latest_timestamp is not defined.")

            elif output_entity.interface == Interfaces.MQTT:
                logger.warning("MQTT interface for output_entity not implemented yet.")
                raise NotSupportedError  # TODO: Implement the MQTT interface

            await sleep(0.1)

        if None in output_latest_timestamps:
            output_latest_timestamp = None
        else:
            if len(output_latest_timestamps) > 0:
                output_latest_timestamp = min(output_latest_timestamps)
            else:
                output_latest_timestamp = None

        for input_entity in self.config.inputs:

            if input_entity.interface == Interfaces.FIWARE:

                input_data.append(
                    self.get_data_from_fiware(
                        method=method,
                        entity=input_entity,
                        timestamp_latest_output=output_latest_timestamp,
                    )
                )

            elif input_entity.interface == Interfaces.FILE:

                input_data.append(
                        self.get_data_from_file(
                            method=method,
                            entity=input_entity)
                    )

            elif input_entity.interface == Interfaces.MQTT:
                logger.warning(
                    "MQTT interface for input_entity is not implemented yet."
                )
                raise NotSupportedError

            await sleep(0.1)

        if self.reload_staticdata or self.staticdata is None:

            self.staticdata = await self.reload_static_data(
                method=method, staticdata=[]
            )

        return InputDataModel(
            input_entities=input_data,
            output_entities=output_timestamps,
            static_entities=self.staticdata,
        )

    def _get_output_entity_config(
        self,
        output_entity_id: str,
    ) -> Union[OutputModel, None]:
        """
        Function to get the configuration of the output attributes

        Args:
            - output_entity: id of the output entity

        Returns:
            - Union[OutputModel, None]: configuration of the output entity
            or None if the entity is not found
        """
        for entity in self.config.outputs:
            if entity.id == output_entity_id:
                return entity

        return None

    def _get_output_attribute_config(
        self,
        output_entity_id: str,
        output_attribute_id: str,
    ) -> Union[AttributeModel, None]:
        """
        Function to get the configuration of the output attribute

        Args:
            - output_entity: id of the output entity
            - output_attribute: id of the output attribute

        Returns:
            - Union[AttributeModel, None]: configuration of the output attribute
            or None if the attribute is not found
        """
        for entity in self.config.outputs:
            if entity.id == output_entity_id:

                for attribute in entity.attributes:
                    if attribute.id == output_attribute_id:
                        return attribute

        return None

    def _get_output_command_config(
        self,
        output_entity_id: str,
        output_command_id: str,
    ) -> Union[CommandModel, None]:
        """
        Function to get the configuration of the output attribute

        Args:
            - output_entity: id of the output entity
            - output_attribute: id of the output attribute

        Returns:
            - Union[AttributeModel, None]: configuration of the output attribute
            or None if the attribute is not found
        """
        for entity in self.config.outputs:
            if entity.id == output_entity_id:

                for commmand in entity.commands:
                    if commmand.id == output_command_id:
                        return commmand

        return None

    async def send_outputs(self, data_output: Union[OutputDataModel, None]):
        """
        Send output data to the interfaces defined in the Config (FIWARE, MQTT, File)

        Args:
            - data_output: OutputDataModel with the output data

        TODO: - Implement a way to use different interfaces (MQTT)
        """

        if data_output is None:
            logger.debug("No data for sending out to  instance (FIWARE, MQTT, FILE)")
            return

        for output in data_output.entities:

            output_entity = self._get_output_entity_config(output_entity_id=output.id)
            output_attributes = []
            output_commands = []

            if output_entity is None:
                logger.debug(f"Output entity {output.id} not found in configuration.")
                continue

            for attribute in output.attributes:

                output_attribute = self._get_output_attribute_config(
                    output_entity_id=output.id, output_attribute_id=attribute.id
                )

                if output_attribute is None:
                    logger.debug(
                        f"Output attribute {attribute.id} not found in configuration."
                    )
                    continue

                output_attribute.value = attribute.value
                output_attribute.unit = attribute.unit
                output_attribute.timestamp = attribute.timestamp
                output_attributes.append(output_attribute)

            for command in output.commands:

                output_command = self._get_output_command_config(
                    output_entity_id=output.id, output_command_id=command.id
                )

                if output_command is None:
                    logger.debug(
                        f"Output attribute {command.id} not found in configuration."
                    )
                    continue

                output_command.value = command.value
                output_commands.append(output_command)

            if output_entity.interface is Interfaces.FIWARE:

                await self._send_data_to_fiware(
                    output_entity=output_entity,
                    output_attributes=output_attributes,
                    output_commands=output_commands,
                )

            elif output_entity.interface is Interfaces.FILE:
                self.send_data_to_json_file(
                    output_entity=output_entity,
                    output_attributes=output_attributes,
                    output_commands=output_commands,
                )

            elif output_entity.interface is Interfaces.MQTT:
                # TODO: Implement the sending of the data to the mqtt interface
                logger.warning("MQTT interface not implemented yet.")
                raise NotSupportedError

            await sleep(0.1)

        logger.debug("Finished sending output data")

    async def _hold_sampling_time(
        self, start_time: datetime, hold_time: Union[int, float]
    ):
        """
        Wait in each cycle until the sampling time (or cycle time) is up. If the algorithm takes
        more time than the sampling time, a warning will be given.
        Args:
            start_time: datetime, start time of the cycle
            hold_time: int or float, sampling time in seconds
        """
        if ((datetime.now() - start_time).total_seconds()) > hold_time:
            logger.warning(
                "The processing time is longer than the sampling time."
                "The sampling time must be increased!"
            )
        while ((datetime.now() - start_time).total_seconds()) < hold_time:
            await sleep(0.1)

    async def calculation(
        self,
        data: InputDataModel,
    ) -> Union[DataTransferModel, None]:
        """
        Function to start the calculation, do something with data - used in the services
        Only a dummy function, has to be implemented in the services
        Args:
            - data: InputDataModel with the input data
        Returns:
            - Union[DataTransferModel, None]: Output data from the calculation
        """
        logger.debug("No calculation function implemented, "
                     f"get the data only: {data.model_dump_json()}")
        return None

    async def calibration(self,
                          data: InputDataModel):
        """
        Function to start the calibration, do something with data - used in the services
        Only a dummy function, has to be implemented in the services
        """

        logger.debug("No calibration function implemented, "
                     f"get the data only: {data.model_dump_json()}")
        return None

    def prepare_output(self, data_output: DataTransferModel) -> OutputDataModel:
        """
        Function to prepare the output data for the different interfaces (FIWARE, FILE, MQTT)
        Takes the data from the DataTransferModel and prepares the data for the output
        (Creates a OutputDataModel for the use in Function `send_outputs()`).

        Args:
            data_output (DataTransferModel): DataTransferModel with the output data
            from the calculation

        Returns:
            OutputDataModel: OutputDataModel with the output data as formatted data
        """
        output_data = OutputDataModel(entities=[])

        if data_output is None:
            logger.debug("No data for preparing the output.")
            return output_data
        output_attrs = {}
        output_cmds = {}

        for component in data_output.components:
            for output in self.config.outputs:
                if output.id == component.entity_id:
                    self._process_attributes(component, output, output_attrs)
                    self._process_commands(component, output, output_cmds)

        for output in self.config.outputs:
            attributes = output_attrs.get(output.id, [])
            commands = output_cmds.get(output.id, [])
            output_data.entities.append(
                OutputDataEntityModel(
                    id=output.id, attributes=attributes, commands=commands
                )
            )

        return output_data

    def _process_attributes(
        self, component: str, output: str, output_attrs: str
    ) -> dict:
        """Helper function to process attributes."""
        for attribute in output.attributes:
            if attribute.id == component.attribute_id:
                if output.id not in output_attrs:
                    output_attrs[output.id] = []
                output_attrs[output.id].append(
                    AttributeModel(
                        id=attribute.id,
                        value=component.value,
                        unit=component.unit,
                        timestamp=component.timestamp,
                    )
                )
                break
        return output_attrs

    def _process_commands(self, component: str, output: str, output_cmds: dict) -> dict:
        """Helper function to process commands."""
        for command in output.commands:
            if command.id == component.attribute_id:
                if output.id not in output_cmds:
                    output_cmds[output.id] = []
                output_cmds[output.id].append(
                    CommandModel(id=command.id, value=component.value)
                )
                break
        return output_cmds

    async def start_service(self):
        """
        Main function for converting the data
        """
        logger.info("Start the Service")

        while True:
            logger.debug("Start the Prozess")
            start_time = datetime.now()

            # we have to check the input type, if we need something from the config
            if self.config.interfaces.fiware:
                self.update_authentication()

            if self.config.interfaces.file:
                logger.debug("Maybe we have to set the start_time for the file here")

            data_input = await self.get_data(method=DataQueryTypes.CALCULATION)

            if data_input is not None:

                data_output = await self.calculation(data=data_input)

                data_output = self.prepare_output(data_output=data_output)

                await self.send_outputs(data_output=data_output)

            await self._set_health_timestamp()

            sampling_time = (
                self.config.controller_settings.time_settings.calculation.sampling_time
                * get_time_unit_seconds(
                    self.config.controller_settings.time_settings.calculation.sampling_time_unit
                )
            )
            await self._hold_sampling_time(
                start_time=start_time, hold_time=sampling_time
            )

    async def start_calibration(self):
        """
        Function for autonomous adjustment of the system parameters
        """

        if self.config.controller_settings.time_settings.calibration is None:
            logger.error(
                "No Information about the calibration time in the configuration."
            )
            return

        sampling_time = (
            self.config.controller_settings.time_settings.calibration.sampling_time
            * get_time_unit_seconds(
                self.config.controller_settings.time_settings.calibration.sampling_time_unit
            )
        )

        while True:
            logger.debug("Start Calibration")
            start_time = datetime.now()
            data_input = await self.get_data(method=DataQueryTypes.CALIBRATION)
            await self.calibration(data=data_input)

            await self._hold_sampling_time(
                start_time=start_time, hold_time=sampling_time
            )

    async def check_health_status(self):
        """
        Function to check the health-status of the service
        """
        logger.debug("Start the the Health-Check")
        while True:

            start_time = datetime.now()
            sampling_time = (
                self.config.controller_settings.time_settings.calculation.sampling_time
                * get_time_unit_seconds(
                    self.config.controller_settings.time_settings.calculation.sampling_time_unit
                )
            )

            await update_health_file(
                time_cycle=sampling_time,
                timestamp_health=self.timestamp_health,
                timestamp_now=start_time,
            )

            await self._hold_sampling_time(start_time=start_time, hold_time=10)

    async def _set_health_timestamp(self):
        """
        Function to set the timestamp of the last health-check
        """
        self.timestamp_health = datetime.now()
        return<|MERGE_RESOLUTION|>--- conflicted
+++ resolved
@@ -53,11 +53,6 @@
         self.config = None
         self.logger = LoggerControl()
 
-<<<<<<< HEAD
-        self.file_params = {}
-        self.mqtt_params = {}
-=======
->>>>>>> 3e6aa6d4
         self.reload_staticdata = False
         self.staticdata = None
 

"""
Module for the basic service class for the data processing and transfer via different interfaces.
Author: Martin Altenburger
"""

import os
from asyncio import sleep
from datetime import datetime
from typing import Union

from loguru import logger

from encodapy.config import (
    AttributeModel,
    CommandModel,
    ConfigModel,
    DataQueryTypes,
    DefaultEnvVariables,
    Interfaces,
    OutputModel,
)
from encodapy.service.communication import (
    FileConnection,
    FiwareConnection,
    MqttConnection,
)
from encodapy.utils.health import update_health_file
from encodapy.utils.logging import LoggerControl
from encodapy.utils.models import (
    DataTransferComponentModel,
    DataTransferModel,
    InputDataModel,
    OutputDataEntityModel,
    OutputDataModel,
    StaticDataEntityModel,
)
from encodapy.utils.units import get_time_unit_seconds


class ControllerBasicService(FiwareConnection, FileConnection, MqttConnection):
    """
    Class for processing the data transfer to different connections
    and start a function to do the calculations.

    """

    def __init__(
        self,
    ) -> None:
        FiwareConnection.__init__(self)
        FileConnection.__init__(self)
        MqttConnection.__init__(self)

        self.config = None
        self.logger = LoggerControl()

        self.reload_staticdata = False
        self.staticdata = None

        self.timestamp_health = None

        self.prepare_basic_start()

    def _load_config(self):
        """
        Function loads the environemtal variables and the config of the service.

        """
        config_path = os.environ.get(
            "CONFIG_PATH", DefaultEnvVariables.CONFIG_PATH.value
        )

        self.config = ConfigModel.from_json(file_path=config_path)

        if self.config.interfaces.fiware:
            self.load_fiware_params()

        if self.config.interfaces.file:
            self.load_file_params()

        if self.config.interfaces.mqtt:
            self.load_mqtt_params()

        self.reload_staticdata = os.getenv(
            "RELOAD_STATICDATA", str(DefaultEnvVariables.RELOAD_STATICDATA.value)
        ).lower() in ("true", "1", "t")

        logger.debug("ENVs succesfully loaded.")

        return config_path

    def prepare_basic_start(self):
        """
        Function to create important objects with the configuration from the configuration
        file (.env) and prepare the start basics of the service.
<<<<<<< HEAD
=======
        TODO: Implement other interfaces(...)
>>>>>>> bd8d5829
        """
        logger.info("Prepare the basic start of the service")

        self._load_config()

        if (
            self.config is not None
            and getattr(self.config, "interfaces", None) is not None
        ):
            if self.config.interfaces.fiware:
                self.prepare_fiware_connection()

            if self.config.interfaces.mqtt:
                self.prepare_mqtt_connection()

        self.prepare_start()


    def prepare_start(self):
        """
        Function prepare the specific aspects of the start of the service \
            Fuction is called by the function for the basic preparing

        This function can be overwritten in the specific service.
        
        The function should not be do anything time consuming, \
            because the health check is not running yet.

        """
        logger.debug("There is nothing else to prepare for the start of the service.")


    async def reload_static_data(
        self, method: DataQueryTypes, staticdata: list
    ) -> list:
        """
        Function to reload the static data
        Args:
            method (DataQueryTypes): method for the data query
            staticdata (list): list of static data
        Returns:
            list: list of static data
        """
        if len(self.config.staticdata) == 0:
            return []

        for static_entity in self.config.staticdata:
            if static_entity.interface == Interfaces.FIWARE:
                staticdata.append(
                    StaticDataEntityModel(
                        **self.get_data_from_fiware(
                            method=method,
                            entity=static_entity,
                            timestamp_latest_output=None,
                        ).model_dump()
                    )
                )

            if static_entity.interface == Interfaces.FILE:
                staticdata.append(
                    StaticDataEntityModel(
                        **self.get_staticdata_from_file(
                            entity=static_entity,
                        ).model_dump()
                    )
                )

            if static_entity.interface == Interfaces.MQTT:
                logger.warning("interface MQTT for staticdata not supported")

            await sleep(0.01)
        return staticdata

    async def get_data(self, method: DataQueryTypes) -> InputDataModel:
        """
        Function to get the data of all input entities via the different interfaces
        (FIWARE, FILE, MQTT)

        Args:
            method (DataQueryTypes): Method for the data query

        Returns:
            InputDataModel: Model with the input data

        TODO:
            - Implement other interfaces(...)
            - loading data from a file -> first/last/specific value in file
        """

        input_data = []
        output_timestamps = []
        output_latest_timestamps = []

        if self.config is None:
            logger.error(
                "Configuration is not loaded. Please call prepare_start() first."
            )
            return InputDataModel(
                input_entities=[], output_entities=[], static_entities=[]
            )

        for output_entity in self.config.outputs:
            if output_entity.interface == Interfaces.FIWARE:
                entity_timestamps, output_latest_timestamp = (
                    self._get_last_timestamp_for_fiware_output(output_entity)
                )

                output_timestamps.append(entity_timestamps)
                output_latest_timestamps.append(output_latest_timestamp)

            elif output_entity.interface == Interfaces.FILE:
                entity_timestamps, output_latest_timestamp = (
                    self._get_last_timestamp_for_file_output(output_entity)
                )
                output_timestamps.append(entity_timestamps)
                output_latest_timestamps.append(output_latest_timestamp)
                logger.info("File interface, output_latest_timestamp is not defined.")

            elif (
                output_entity.interface == Interfaces.MQTT
            ):  # TODO MB: How to handle MQTT interface?
                entity_timestamps, output_latest_timestamp = (
                    self._get_last_timestamp_for_mqtt_output(output_entity)
                )
                output_timestamps.append(entity_timestamps)
                output_latest_timestamps.append(output_latest_timestamp)
                logger.info("MQTT interface, output_latest_timestamp is not defined.")

            await sleep(0.01)

        if None in output_latest_timestamps:
            output_latest_timestamp = None
        else:
            if len(output_latest_timestamps) > 0:
                output_latest_timestamp = min(output_latest_timestamps)
            else:
                output_latest_timestamp = None

        for input_entity in self.config.inputs:
            if input_entity.interface == Interfaces.FIWARE:
                input_data.append(
                    self.get_data_from_fiware(
                        method=method,
                        entity=input_entity,
                        timestamp_latest_output=output_latest_timestamp,
                    )
                )

            elif input_entity.interface == Interfaces.FILE:
                input_data.append(
                    self.get_data_from_file(method=method, entity=input_entity)
                )

            elif input_entity.interface == Interfaces.MQTT:
                input_data.append(
                    self.get_data_from_mqtt(
                        method=method,
                        entity=input_entity,
                    )
                )

            await sleep(0.01)

        if self.reload_staticdata or self.staticdata is None:
            self.staticdata = await self.reload_static_data(
                method=method, staticdata=[]
            )

        return InputDataModel(
            input_entities=input_data,
            output_entities=output_timestamps,
            static_entities=self.staticdata,
        )

    def _get_output_entity_config(
        self,
        output_entity_id: str,
    ) -> Union[OutputModel, None]:
        """
        Function to get the configuration of the output attributes

        Args:
            - output_entity: id of the output entity

        Returns:
            - Union[OutputModel, None]: configuration of the output entity
            or None if the entity is not found
        """
        for entity in self.config.outputs:
            if entity.id == output_entity_id:
                return entity

        return None

    def _get_output_attribute_config(
        self,
        output_entity_id: str,
        output_attribute_id: str,
    ) -> Union[AttributeModel, None]:
        """
        Function to get the configuration of the output attribute

        Args:
            - output_entity: id of the output entity
            - output_attribute: id of the output attribute

        Returns:
            - Union[AttributeModel, None]: configuration of the output attribute
            or None if the attribute is not found
        """
        for entity in self.config.outputs:
            if entity.id == output_entity_id:
                for attribute in entity.attributes:
                    if attribute.id == output_attribute_id:
                        return attribute

        return None

    def _get_output_command_config(
        self,
        output_entity_id: str,
        output_command_id: str,
    ) -> Union[CommandModel, None]:
        """
        Function to get the configuration of the output attribute

        Args:
            - output_entity: id of the output entity
            - output_attribute: id of the output attribute

        Returns:
            - Union[AttributeModel, None]: configuration of the output attribute
            or None if the attribute is not found
        """
        for entity in self.config.outputs:
            if entity.id == output_entity_id:
                for commmand in entity.commands:
                    if commmand.id == output_command_id:
                        return commmand

        return None

    async def send_outputs(self, data_output: Union[OutputDataModel, None]):
        """
        Send output data to the interfaces defined in the Config (FIWARE, MQTT, File)

        Args:
            - data_output: OutputDataModel with the output data

        TODO: - Implement a way to use different interfaces (MQTT)
        """

        if data_output is None:
            logger.debug("No data for sending out to  instance (FIWARE, MQTT, FILE)")
            return

        for output in data_output.entities:
            output_entity = self._get_output_entity_config(output_entity_id=output.id)
            output_attributes = []
            output_commands = []

            if output_entity is None:
                logger.debug(f"Output entity {output.id} not found in configuration.")
                continue

            for attribute in output.attributes:
                output_attribute = self._get_output_attribute_config(
                    output_entity_id=output.id, output_attribute_id=attribute.id
                )

                if output_attribute is None:
                    logger.debug(
                        f"Output attribute {attribute.id} not found in configuration."
                    )
                    continue

                output_attribute.value = attribute.value
                output_attribute.unit = attribute.unit
                output_attribute.timestamp = attribute.timestamp
                output_attributes.append(output_attribute)

            for command in output.commands:
                output_command = self._get_output_command_config(
                    output_entity_id=output.id, output_command_id=command.id
                )

                if output_command is None:
                    logger.debug(
                        f"Output attribute {command.id} not found in configuration."
                    )
                    continue

                output_command.value = command.value
                output_commands.append(output_command)

            if output_entity.interface is Interfaces.FIWARE:
                await self._send_data_to_fiware(
                    output_entity=output_entity,
                    output_attributes=output_attributes,
                    output_commands=output_commands,
                )

            elif output_entity.interface is Interfaces.FILE:
                self.send_data_to_json_file(
                    output_entity=output_entity,
                    output_attributes=output_attributes,
                    output_commands=output_commands,
                )

            elif output_entity.interface is Interfaces.MQTT:
                self.send_data_to_mqtt(
                    output_entity=output_entity,
                    output_attributes=output_attributes,
                )

            await sleep(0.01)

        logger.debug("Finished sending output data")

    async def _hold_sampling_time(
        self, start_time: datetime, hold_time: Union[int, float]
    ):
        """
        Wait in each cycle until the sampling time (or cycle time) is up. If the algorithm takes
        more time than the sampling time, a warning will be given.
        Args:
            start_time: datetime, start time of the cycle
            hold_time: int or float, sampling time in seconds
        """
        if ((datetime.now() - start_time).total_seconds()) > hold_time:
            logger.warning(
                "The processing time is longer than the sampling time."
                "The sampling time must be increased!"
            )
        while ((datetime.now() - start_time).total_seconds()) < hold_time:
            await sleep(0.01)

    async def calculation(
        self,
        data: InputDataModel,
    ) -> Union[DataTransferModel, None]:
        """
        Function to start the calculation, do something with data - used in the services
        Only a dummy function, has to be implemented in the services
        Args:
            - data: InputDataModel with the input data
        Returns:
            - Union[DataTransferModel, None]: Output data from the calculation
        """
        logger.debug(
            "No calculation function implemented, "
            f"get the data only: {data.model_dump_json()}"
        )
        return None

    async def calibration(self, data: InputDataModel):
        """
        Function to start the calibration, do something with data - used in the services
        Only a dummy function, has to be implemented in the services
        """

        logger.debug(
            "No calibration function implemented, "
            f"get the data only: {data.model_dump_json()}"
        )
        return None

    def prepare_output(self, data_output: DataTransferModel) -> OutputDataModel:
        """
        Function to prepare the output data for the different interfaces (FIWARE, FILE, MQTT)
        Takes the data from the DataTransferModel and prepares the data for the output
        (Creates a OutputDataModel for the use in Function `send_outputs()`).

        Args:
            data_output (DataTransferModel): DataTransferModel with the output data
            from the calculation

        Returns:
            OutputDataModel: OutputDataModel with the output data as formatted data
        """
        output_data = OutputDataModel(entities=[])

        if data_output is None:
            logger.debug("No data for preparing the output.")
            return output_data
        output_attrs: dict[str, list] = {}
        output_cmds: dict[str, list] = {}

        if self.config is None:
            logger.error(
                "Configuration is not loaded. Please call prepare_start() first."
            )
            return output_data

        for component in data_output.components:
            for output in self.config.outputs:
                if output.id == component.entity_id:
                    self._process_attributes(component, output, output_attrs)
                    self._process_commands(component, output, output_cmds)

        for output in self.config.outputs:
            attributes = output_attrs.get(output.id, [])
            commands = output_cmds.get(output.id, [])
            output_data.entities.append(
                OutputDataEntityModel(
                    id=output.id, attributes=attributes, commands=commands
                )
            )

        return output_data

    def _process_attributes(
        self,
        component: DataTransferComponentModel,
        output: OutputModel,
        output_attrs: dict,
    ) -> dict:
        """Helper function to process attributes."""
        for attribute in output.attributes:
            if attribute.id == component.attribute_id:
                if output.id not in output_attrs:
                    output_attrs[output.id] = []

                attribute.value = (
                    component.value if component.value is not None else attribute.value
                )

                output_attrs[output.id].append(
                    AttributeModel(
                        id=attribute.id,
                        value=attribute.value,
                        unit=component.unit,
                        timestamp=component.timestamp,
                    )
                )
                break
        return output_attrs

    def _process_commands(
        self,
        component: DataTransferComponentModel,
        output: OutputModel,
        output_cmds: dict,
    ) -> dict:
        """Helper function to process commands."""
        for command in output.commands:
            if command.id == component.attribute_id:
                if output.id not in output_cmds:
                    output_cmds[output.id] = []

                # TODO: type checking necessary? Dataframes and bools not allowed for commands
                command.value = (
                    component.value if component.value is not None else command.value
                )

                output_cmds[output.id].append(
                    CommandModel(id=command.id, value=command.value)
                )
                break
        return output_cmds

    async def start_service(self):
        """
        Main function for converting the data
        """
        logger.info("Start the Service")

        while True:
            logger.debug("Start the Prozess")
            start_time = datetime.now()

            # we have to check the input type, if we need something from the config
            if self.config.interfaces.fiware:
                self.update_authentication()

            if self.config.interfaces.file:
                logger.debug("Maybe we have to set the start_time for the file here")

            data_input = await self.get_data(method=DataQueryTypes.CALCULATION)

            if data_input is not None:
                data_output = await self.calculation(data=data_input)

                data_output = self.prepare_output(data_output=data_output)

                await self.send_outputs(data_output=data_output)

            await self._set_health_timestamp()

            sampling_time = (
                self.config.controller_settings.time_settings.calculation.sampling_time
                * get_time_unit_seconds(
                    self.config.controller_settings.time_settings.calculation.sampling_time_unit
                )
            )
            await self._hold_sampling_time(
                start_time=start_time, hold_time=sampling_time
            )

    async def start_calibration(self):
        """
        Function for autonomous adjustment of the system parameters
        """

        if self.config.controller_settings.time_settings.calibration is None:
            logger.error(
                "No Information about the calibration time in the configuration."
            )
            return

        sampling_time = (
            self.config.controller_settings.time_settings.calibration.sampling_time
            * get_time_unit_seconds(
                self.config.controller_settings.time_settings.calibration.sampling_time_unit
            )
        )

        while True:
            logger.debug("Start Calibration")
            start_time = datetime.now()
            data_input = await self.get_data(method=DataQueryTypes.CALIBRATION)
            await self.calibration(data=data_input)

            await self._hold_sampling_time(
                start_time=start_time, hold_time=sampling_time
            )

    async def check_health_status(self):
        """
        Function to check the health-status of the service
        """
        logger.debug("Start the the Health-Check")
        while True:
            start_time = datetime.now()
            sampling_time = (
                self.config.controller_settings.time_settings.calculation.sampling_time
                * get_time_unit_seconds(
                    self.config.controller_settings.time_settings.calculation.sampling_time_unit
                )
            )

            await update_health_file(
                time_cycle=sampling_time,
                timestamp_health=self.timestamp_health,
                timestamp_now=start_time,
            )

            await self._hold_sampling_time(start_time=start_time, hold_time=10)

    async def _set_health_timestamp(self):
        """
        Function to set the timestamp of the last health-check
        """
        self.timestamp_health = datetime.now()
        return<|MERGE_RESOLUTION|>--- conflicted
+++ resolved
@@ -93,10 +93,6 @@
         """
         Function to create important objects with the configuration from the configuration
         file (.env) and prepare the start basics of the service.
-<<<<<<< HEAD
-=======
-        TODO: Implement other interfaces(...)
->>>>>>> bd8d5829
         """
         logger.info("Prepare the basic start of the service")
 
@@ -114,7 +110,6 @@
 
         self.prepare_start()
 
-
     def prepare_start(self):
         """
         Function prepare the specific aspects of the start of the service \
@@ -127,7 +122,6 @@
 
         """
         logger.debug("There is nothing else to prepare for the start of the service.")
-
 
     async def reload_static_data(
         self, method: DataQueryTypes, staticdata: list
@@ -215,9 +209,7 @@
                 output_latest_timestamps.append(output_latest_timestamp)
                 logger.info("File interface, output_latest_timestamp is not defined.")
 
-            elif (
-                output_entity.interface == Interfaces.MQTT
-            ):  # TODO MB: How to handle MQTT interface?
+            elif output_entity.interface == Interfaces.MQTT:  # TODO MB: How to handle MQTT interface?
                 entity_timestamps, output_latest_timestamp = (
                     self._get_last_timestamp_for_mqtt_output(output_entity)
                 )

"""
Description: This file contains the class MqttConnection,
which is used to store the connection parameters for the MQTT broker.
Author: Maximilian Beyer
"""

import json
import os
import re
import time
from datetime import datetime
from typing import Optional, Union

import paho.mqtt.client as mqtt
from loguru import logger
from paho.mqtt.enums import CallbackAPIVersion
from pandas import DataFrame

from encodapy.config import (
    ConfigModel,
    DataQueryTypes,
    DefaultEnvVariables,
    InputModel,
    Interfaces,
    OutputModel,
)
from encodapy.utils.error_handling import ConfigError, NotSupportedError
from encodapy.utils.models import (
    AttributeModel,
    InputDataAttributeModel,
    InputDataEntityModel,
    OutputDataEntityModel,
)


class MqttConnection:
    """
    Class for the connection to a MQTT broker.
    Only a helper class.
    """

    def __init__(self) -> None:
        """
        Constructor for the MqttConnection class.
        Initializes the MQTT parameters and the MQTT client.
        """
        self.mqtt_params: dict = {}
        self.config: ConfigModel
        self.mqtt_client: Optional[mqtt.Client] = None
        self.mqtt_message_store: dict[str, dict] = {}
        self._mqtt_loop_running = False

    def load_mqtt_params(self) -> None:
        """
        Function to load the MQTT parameters from the environment variables
        or use the default values from the DefaultEnvVariables class.
        """
        # the IP of the broker
        self.mqtt_params["broker"] = os.environ.get(
            "MQTT_BROKER", DefaultEnvVariables.MQTT_BROKER.value
        )
        # the port of the broker
        self.mqtt_params["port"] = int(
            os.environ.get("MQTT_PORT", DefaultEnvVariables.MQTT_PORT.value)
        )
        # the username to connect to the broker
        self.mqtt_params["username"] = os.environ.get(
            "MQTT_USERNAME", DefaultEnvVariables.MQTT_USERNAME.value
        )
        # the password to connect to the broker
        self.mqtt_params["password"] = os.environ.get(
            "MQTT_PASSWORD", DefaultEnvVariables.MQTT_PASSWORD.value
        )
        # the topic prefix to use for the topics
        self.mqtt_params["topic_prefix"] = os.environ.get(
            "MQTT_TOPIC_PREFIX", DefaultEnvVariables.MQTT_TOPIC_PREFIX.value
        )

        if not self.mqtt_params["broker"] or not self.mqtt_params["port"]:
            raise ConfigError("MQTT broker and port must be set")

    def prepare_mqtt_connection(self) -> None:
        """
        Function to prepare the MQTT connection
        """
        # initialize the MQTT client
        if not self.mqtt_client:
            self.mqtt_client = mqtt.Client(
                callback_api_version=CallbackAPIVersion.VERSION2
            )

        # set username and password for the MQTT client
        self.mqtt_client.username_pw_set(
            self.mqtt_params["username"], self.mqtt_params["password"]
        )

        # try to connect to the MQTT broker
        try:
            self.mqtt_client.connect(
                self.mqtt_params["broker"], self.mqtt_params["port"]
            )
        except Exception as e:
            raise ConfigError(
                f"Could not connect to MQTT broker {self.mqtt_params['broker']}:"
                f"{self.mqtt_params['port']} with given login information - {e}"
            ) from e

        # prepare the message store
        self.prepare_mqtt_message_store()

        # subscribe to all topics in the message store
        self.subscribe_to_message_store_topics()

        # start the MQTT client loop
        self.start_mqtt_client()

    def prepare_mqtt_message_store(self) -> None:
        """
        Function to prepare the MQTT message store for all in- and outputs and set the default
        values for all attributes of the entities in the config.

        Format of the message store:
        {
            "topic": {
                "entity_id": "entity_id",
                "entity_type": "input/output",
                "attribute_id": "attribute_id",
                "payload": value,
                "timestamp": datetime.now(),
            }
        }
        """
        if self.mqtt_message_store:
            logger.warning("MQTT message store is not empty and will be overwritten.")
            self.mqtt_message_store.clear()

        # check if the config is set
        if self.config is None:
            raise ConfigError(
                "ConfigModel is not set. Please set the config before using the MQTT connection."
            )

        # set the message store with default values for all mqtt entities and their attributes
        for entity in self.config.inputs + self.config.outputs:
            if entity.interface == Interfaces.MQTT:
                # add the entity itself to the message store
                topic = self.assemble_topic_parts(
                    [self.mqtt_params["topic_prefix"], entity.id_interface]
                )

                if entity in self.config.inputs:
                    entity_type = "input"
                elif entity in self.config.outputs:
                    entity_type = "output"
                else:
                    raise ValueError(
                        f"Entity {entity.id} is neither an input nor an output. "
                        "This should not happen."
                    )

                self._add_item_to_mqtt_message_store(
                    topic=topic,
                    entity_id=entity.id,
                    entity_type=entity_type,
                )

                # iterate over all attributes of the entity and add them to the message store
                for attribute in entity.attributes:
                    topic = self.assemble_topic_parts(
                        [
                            self.mqtt_params["topic_prefix"],
                            entity.id_interface,
                            attribute.id_interface,
                        ]
                    )

                    # set the default value for the attribute
                    if hasattr(attribute, "value"):
                        default_value = attribute.value
                    else:
                        default_value = None

                    self._add_item_to_mqtt_message_store(
                        topic=topic,
                        entity_id=entity.id,
                        entity_type=entity_type,
                        attribute_id=attribute.id,
                        payload=default_value,
                    )

                    # wait 0.1 seconds to avoid flooding the MQTT broker with messages
                    # (especially if there are many attributes)
                    time.sleep(1)

    def assemble_topic_parts(self, parts: list[str | None]) -> str:
        """
        Function to build a topic from a list of strings.
        Ensures that the resulting topic is correctly formatted with exactly one '/' between parts.

        Args:
            parts (list[str|None]): List of strings to be joined into a topic.

        Returns:
            str: The correctly formatted topic.

        Raises:
            ValueError: If the resulting topic is not correctly formatted.
        """
        if not parts:
            raise ValueError("The list of parts cannot be empty.")

        # drop a part if it is None or empty
        parts = [part for part in parts if part not in (None, "")]

        # Join the parts with a single '/',
        # stripping only trailing slashes from each part to avoid double slashes in the topic
        topic = "/".join(part.rstrip("/") for part in parts if isinstance(part, str))

        return topic

    def _add_item_to_mqtt_message_store(
        self,
        *,
        topic: str,
        entity_id: str,
        entity_type: str,
        attribute_id: Optional[str] = None,
        payload=None,
        timestamp: Optional[datetime] = None,
    ) -> None:
        """
        Function to add an item to the MQTT message store.
        If the topic already exists, it will be overwritten.
        Args:
            topic (str): The topic to add the item to.
            entity_id (str): The ID of the entity.
            entity_type (str): The type of the entity (input/output).
            attribute_id (Optional[str]): The ID of the attribute (if applicable).
            payload: The default value of the message (if applicable).
            timestamp (Optional[datetime]): The initial timestamp of the message (if applicable).
        """
        if topic in self.mqtt_message_store:
            logger.warning(
                f"Topic {topic} from {entity_id} already exists in message store, "
                "overwriting it. This should not happen, check your configuration."
            )

        self.mqtt_message_store[topic] = {
            "entity_id": entity_id,
            "entity_type": entity_type,
            "attribute_id": attribute_id,
            "payload": payload,
            "timestamp": timestamp,
        }

    def publish(
        self,
        topic: str,
        payload: Union[str, float, int, bool, dict, list, DataFrame, None],
    ) -> None:
        """
        Function to publish a message (payload) to a topic.

        Every payload is converted to a utf8 encoded string before publishing
        (at the latest from the paho-mqtt package used).

        Args:
            topic (str): The topic to publish the message to
            payload (Union[str, float, int, bool, dict, list, DataFrame, None]): payload to publish
        """
        if not self.mqtt_client:
            raise NotSupportedError(
                "MQTT client is not prepared. Call prepare_mqtt_connection() first."
            )

        # prepare the payload for publishing
        payload = self.prepare_payload_for_publish(payload)

        # publish the message to the topic
        self.mqtt_client.publish(topic, payload)
        logger.debug(f"Published to topic {topic}: {payload}")

    def prepare_payload_for_publish(self,
                                    payload: Union[str,
                                                   float,
                                                   int,
                                                   bool,
                                                   dict,
                                                   list,
                                                   DataFrame,
                                                   None]
                                    ) -> Union[str, None]:
        """
        Function to prepare the payload for publishing.

        Converts the payload to a JSON string if it is a dict, list or DataFrame.
        If the payload is a string, float, int or bool, it is converted to a string.
        If the payload is None or an unsupported type, it is set to None.
        """

        try:
            if isinstance(payload, (dict, list)):
                payload = json.dumps(payload)
            elif isinstance(payload, DataFrame):
                payload = payload.to_json()
            elif isinstance(payload, (str, float, int, bool)):
                payload = str(payload)
            elif payload is None:
                pass
            else:
                logger.warning(
                    f"Unsupported payload type: {type(payload)}, set it to None"
                )
                payload = None

        except TypeError as e:
            logger.warning(f"Failed to convert payload: {e}, set it to None")
            payload = None

        return payload

    def subscribe(self, topic) -> None:
        """
        Function to subscribe to a topic
        """
        if not self.mqtt_client:
            raise NotSupportedError(
                "MQTT client is not prepared. Call prepare_mqtt_connection() first."
            )
        self.mqtt_client.subscribe(topic)

    def subscribe_to_message_store_topics(self) -> None:
        """
        Function to subscribe to all topics in the message store.
        """
        if not self.mqtt_message_store:
            raise NotSupportedError(
                "MQTT message store is initialized, but empty. Cannot subscribe to topics."
            )

        for topic in self.mqtt_message_store:
            self.subscribe(topic)
            logger.debug(f"Subscribed to topic: {topic}")

    def on_message(self, _, __, message):
        """
        Callback function for received messages, stores the decoded message with its timestamp
        in the message store.
        """
        if not hasattr(self, "mqtt_message_store"):
            raise NotSupportedError(
                "MQTT message store is not initialized. Call prepare_mqtt_connection() first."
            )
        # save the time from receiving the message
        current_time = datetime.now()
        logger.debug(
            f"MQTT connection received message on {message.topic} at {current_time}"
        )

        if message.topic in self.mqtt_message_store:
            # decode the message payload
            try:
                payload = message.payload.decode("utf-8")
            except UnicodeDecodeError as e:
                logger.error(f"Failed to decode message payload: {e}")
                return

            # store payload and current time in the message store
            self.mqtt_message_store[message.topic]["payload"] = payload
            self.mqtt_message_store[message.topic]["timestamp"] = current_time

            logger.debug(
                f"Updated MQTT message store for topic {message.topic} with value: {payload} "
                f"and timestamp: {current_time}"
            )

            # if the item in the store is from an entity, its attribute_id in the store must be None
            # and attribute values are possibly in payload
            if self.mqtt_message_store[message.topic]["attribute_id"] is None:
                # get the entity from the message store
                entity_id = self.mqtt_message_store[message.topic]["entity_id"]
                logger.debug(
                    f"MQTT message was received at topic from entity {entity_id}, "
                    "try to scan payload for attributes."
                )
                # try to parse the payload as JSON
                try:
                    payload = json.loads(payload)
                    if isinstance(payload, dict):
                        self._extract_attributes_from_payload_and_update_store(
                            entity_id=entity_id, payload=payload, timestamp=current_time
                        )
                    else:
                        logger.warning(
                            f"Unexpected payload format for topic {message.topic} from "
                            f"entity {entity_id}: {payload}"
                        )
                except json.JSONDecodeError:
                    logger.error(
                        f"Failed to decode JSON payload for topic {message.topic}: {payload}"
                    )
                    return

    def _extract_attributes_from_payload_and_update_store(
        self,
        entity_id: str,
        payload: dict,
        timestamp: datetime = datetime.now(),
    ) -> None:
        """
        Function to extract attributes from the payload and update the message store.
        This is called when a message is received on a topic that corresponds to an entity.

        Args:
            payload (dict): The payload received from the MQTT broker.
            timestamp (datetime): The timestamp when the message was received.
        """
        if not hasattr(self, "mqtt_message_store"):
            raise NotSupportedError(
                "MQTT message store is not initialized. Call prepare_mqtt_connection() first."
            )

        for key, value in payload.items():
            # search in the message store for a subtopic that matches the key and entity
            for topic, item in self.mqtt_message_store.items():
                # check if the item in the message store is from the entity
                if item["entity_id"] != entity_id:
                    continue

<<<<<<< HEAD
                # get last part of the topic, which could reference the attribute.id_interface
=======
                # get subtopic (last part of the topic),
                # which could reference the attribute.id_interface
>>>>>>> 53e60e59
                subtopic = topic.split("/")[-1] if "/" in topic else topic

                # if subtopic matches key in the payload from entity, update the message store
                if subtopic == key:
                    item["payload"] = value
                    item["timestamp"] = timestamp
                    logger.debug(
                        f"Updated MQTT message store for topic {topic} with value: {value}"
                    )
                    continue

    def start_mqtt_client(self):
        """
        Function to hang in on_message hook and start the MQTT client loop
        """
        if not hasattr(self, "mqtt_client") or self.mqtt_client is None:
            raise NotSupportedError(
                "MQTT client is not prepared. Call prepare_mqtt_connection() first."
            )

        if hasattr(self, "_mqtt_loop_running") and self._mqtt_loop_running:
            raise NotSupportedError("MQTT client loop is already running.")

        self.mqtt_client.on_message = self.on_message
        self.mqtt_client.loop_start()
        self._mqtt_loop_running = True  # state variable to check if the loop is running

    def stop_mqtt_client(self):
        """
        Function to stop the MQTT client loop and clean up resources
        """
        if isinstance(self.mqtt_client, mqtt.Client) and self._mqtt_loop_running:
            self.mqtt_client.loop_stop()
            self.mqtt_client.disconnect()
            self._mqtt_loop_running = False

    def get_data_from_mqtt(
        self,
        method: DataQueryTypes,
        entity: InputModel,
    ) -> InputDataEntityModel:
        """
        Function to get the data from the MQTT broker.
        It checks the MQTT message store for the topics of the entity and its attributes.
        If the topic is found, it extracts the data from the message payload.
        If the topic is not found or the payload is not in the expected format,
        it sets the data to None and marks it as unavailable.

        Args:
            method (DataQueryTypes): The method is currently not used.
            entity (InputModel): Input entity

        Returns:
            InputDataEntityModel: Model with input data (data=None if no data available)
        """
        if not hasattr(self, "mqtt_message_store"):
            raise NotSupportedError(
                "MQTT message store is not initialized. Call prepare_mqtt_connection() first."
            )

        attributes_values = []

        for attribute in entity.attributes:
            # construct the topic for the attribute
            topic = self.assemble_topic_parts(
                [
                    self.mqtt_params["topic_prefix"],
                    entity.id_interface,
                    attribute.id_interface,
                ]
            )

            # if the topic is not in the message store, mark the data as unavailable
            if topic not in self.mqtt_message_store:
                logger.warning(
                    f"Topic {topic} not found in MQTT message store. Setting data as None and "
                    "unavailable. User should check for possible misconfiguration!"
                )
                data = None
                data_available = False
                timestamp = None

            # if the topic is in the message store, extract the data from message payload
            else:
                message_payload = self.mqtt_message_store[topic]["payload"]
                try:
                    data = self._extract_payload_value(message_payload)
                    data_available = True
                except ValueError as e:
                    logger.error(
                        f"Failed to extract payload value for topic {topic}: {e}. "
                        "Setting data as None and unavailable."
                    )
                    data = None
                    data_available = False

                # Get the timestamp from the message store
                timestamp = self.mqtt_message_store[topic]["timestamp"]

            attributes_values.append(
                InputDataAttributeModel(
                    id=attribute.id,
                    data=data,
                    data_type=attribute.type,
                    data_available=data_available,
                    latest_timestamp_input=timestamp,
                    unit=None,  # TODO MB: Add unit handling if necessary
                )
            )
        return InputDataEntityModel(id=entity.id, attributes=attributes_values)

    def _extract_payload_value(
        self, payload
    ) -> Union[str, float, int, bool, dict, list, DataFrame, None]:
        """
        Function to extract data from the payload as needed.
        # TODO MB: How to use pd.read_json here for Dataframes? https://pandas.pydata.org/pandas-docs/stable/reference/api/pandas.read_json.html#pandas.read_json
        """
        if payload is None or payload == "":
            return None

        # If the payload is not a string (maybe from other source), return it directly
        if not isinstance(payload, str):
            return payload

        # Try to parse JSON (automatically handles int, float, bool, dicts, lists)
        try:
            parsed = json.loads(payload)
            # If the payload is a valid dict, try to extract a value from it
            if isinstance(parsed, dict):
                # Ensure case-insensitive key check and return value of first found "value" key
                value = next((parsed[k] for k in parsed if k.lower() == "value"), None)
                if value is not None:
                    return value
            return parsed
        except json.JSONDecodeError:
            pass

        # If the payload is a string that starts with a number, try to extract it
        # This handles cases like "22.5 °C" or "6552.0 h" where we want to extract the number
        # and ignore the unit (if any).
        # The regex matches an optional leading '-' for negative numbers, followed by digits,
        # optionally with a decimal point and more digits.
        match = re.match(r"^\s*(-?\d+(\.\d+)?)", payload)
        if match:
            num_str = match.group(1)
            if "." in num_str:
                return float(num_str)
            return int(num_str)

        # if nothing else worked, return the payload as string
        logger.warning(
            f"Payload '{payload}' could not be parsed automatically, returning it as string."
        )
        return payload

    def send_data_to_mqtt(
        self,
        output_entity: OutputModel,
        output_attributes: list[AttributeModel],
        # output_commands: list[CommandModel],
    ) -> None:
        """
        Function to send the output data to MQTT (publish the data to the MQTT broker)

        Args:
            - output_entity: OutputModel with the output entity
            - output_attributes: list with the output attributes
        """
        if not hasattr(self, "mqtt_client"):
            raise NotSupportedError(
                "MQTT client is not prepared. Call prepare_mqtt_connection() first."
            )

        # check if the config is set
        if self.config is None:
            raise ConfigError(
                "ConfigModel is not set. Please set the config before using the MQTT connection."
            )

        # publish the data to the MQTT broker
        for attribute in output_attributes:
            topic = self.assemble_topic_parts(
                [
                    self.mqtt_params["topic_prefix"],
                    output_entity.id_interface,
                    attribute.id_interface,
                ]
            )
            payload = attribute.value
            self.publish(topic, payload)

    def _get_last_timestamp_for_mqtt_output(
        self, output_entity: OutputModel
    ) -> tuple[OutputDataEntityModel, Union[datetime, None]]:
        """
        Function to get the latest timestamps of the output entity from a MQTT message, if exists

        Args:
            output_entity (OutputModel): Output entity

        Returns:
            tuple[OutputDataEntityModel, Union[datetime, None]]:
                - OutputDataEntityModel with timestamps for the attributes
                - the latest timestamp of the output entity for the attribute
                with the oldest value (None if no timestamp is available)
        TODO:
            - Just here for compatibility with the old code, should be removed in the future
        """

        timestamps: list = []
        timestamp_latest_output = None

        return (
            OutputDataEntityModel(id=output_entity.id, attributes_status=timestamps),
            timestamp_latest_output,
        )<|MERGE_RESOLUTION|>--- conflicted
+++ resolved
@@ -427,12 +427,8 @@
                 if item["entity_id"] != entity_id:
                     continue
 
-<<<<<<< HEAD
-                # get last part of the topic, which could reference the attribute.id_interface
-=======
                 # get subtopic (last part of the topic),
                 # which could reference the attribute.id_interface
->>>>>>> 53e60e59
                 subtopic = topic.split("/")[-1] if "/" in topic else topic
 
                 # if subtopic matches key in the payload from entity, update the message store
